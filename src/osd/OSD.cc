// -*- mode:C++; tab-width:8; c-basic-offset:2; indent-tabs-mode:t -*- 
// vim: ts=8 sw=2 smarttab
/*
 * Ceph - scalable distributed file system
 *
 * Copyright (C) 2004-2006 Sage Weil <sage@newdream.net>
 *
 * This is free software; you can redistribute it and/or
 * modify it under the terms of the GNU Lesser General Public
 * License version 2.1, as published by the Free Software 
 * Foundation.  See file COPYING.
 * 
 */
#include "acconfig.h"

#include <fstream>
#include <iostream>
#include <errno.h>
#include <sys/stat.h>
#include <sys/utsname.h>
#include <signal.h>
#include <ctype.h>
#include <boost/scoped_ptr.hpp>

#ifdef HAVE_SYS_PARAM_H
#include <sys/param.h>
#endif

#ifdef HAVE_SYS_MOUNT_H
#include <sys/mount.h>
#endif

#include "osd/PG.h"

#include "include/types.h"
#include "include/compat.h"

#include "OSD.h"
#include "OSDMap.h"
#include "Watch.h"
#include "osdc/Objecter.h"

#include "common/ceph_argparse.h"
#include "common/version.h"
#include "common/io_priority.h"

#include "os/ObjectStore.h"

#include "ReplicatedPG.h"

#include "Ager.h"


#include "msg/Messenger.h"
#include "msg/Message.h"

#include "mon/MonClient.h"

#include "messages/MLog.h"

#include "messages/MGenericMessage.h"
#include "messages/MPing.h"
#include "messages/MOSDPing.h"
#include "messages/MOSDFailure.h"
#include "messages/MOSDMarkMeDown.h"
#include "messages/MOSDOp.h"
#include "messages/MOSDOpReply.h"
#include "messages/MOSDSubOp.h"
#include "messages/MOSDSubOpReply.h"
#include "messages/MOSDBoot.h"
#include "messages/MOSDPGTemp.h"

#include "messages/MOSDMap.h"
#include "messages/MOSDPGNotify.h"
#include "messages/MOSDPGQuery.h"
#include "messages/MOSDPGLog.h"
#include "messages/MOSDPGRemove.h"
#include "messages/MOSDPGInfo.h"
#include "messages/MOSDPGCreate.h"
#include "messages/MOSDPGTrim.h"
#include "messages/MOSDPGScan.h"
#include "messages/MOSDPGBackfill.h"
#include "messages/MOSDPGMissing.h"
#include "messages/MBackfillReserve.h"
#include "messages/MRecoveryReserve.h"
#include "messages/MOSDECSubOpWrite.h"
#include "messages/MOSDECSubOpWriteReply.h"
#include "messages/MOSDECSubOpRead.h"
#include "messages/MOSDECSubOpReadReply.h"

#include "messages/MOSDAlive.h"

#include "messages/MOSDScrub.h"
#include "messages/MOSDRepScrub.h"

#include "messages/MMonCommand.h"
#include "messages/MCommand.h"
#include "messages/MCommandReply.h"

#include "messages/MPGStats.h"
#include "messages/MPGStatsAck.h"

#include "messages/MWatchNotify.h"
#include "messages/MOSDPGPush.h"
#include "messages/MOSDPGPushReply.h"
#include "messages/MOSDPGPull.h"

#include "common/perf_counters.h"
#include "common/Timer.h"
#include "common/LogClient.h"
#include "common/HeartbeatMap.h"
#include "common/admin_socket.h"

#include "global/signal_handler.h"
#include "global/pidfile.h"

#include "include/color.h"
#include "perfglue/cpu_profiler.h"
#include "perfglue/heap_profiler.h"

#include "osd/ClassHandler.h"
#include "osd/OpRequest.h"

#include "auth/AuthAuthorizeHandler.h"

#include "common/errno.h"

#include "objclass/objclass.h"

#include "common/cmdparse.h"
#include "include/str_list.h"

#include "include/assert.h"
#include "common/config.h"

#define dout_subsys ceph_subsys_osd
#undef dout_prefix
#define dout_prefix _prefix(_dout, whoami, get_osdmap_epoch())

static ostream& _prefix(std::ostream* _dout, int whoami, epoch_t epoch) {
  return *_dout << "osd." << whoami << " " << epoch << " ";
}

//Initial features in new superblock.
//Features here are also automatically upgraded
CompatSet OSD::get_osd_initial_compat_set() {
  CompatSet::FeatureSet ceph_osd_feature_compat;
  CompatSet::FeatureSet ceph_osd_feature_ro_compat;
  CompatSet::FeatureSet ceph_osd_feature_incompat;
  ceph_osd_feature_incompat.insert(CEPH_OSD_FEATURE_INCOMPAT_BASE);
  ceph_osd_feature_incompat.insert(CEPH_OSD_FEATURE_INCOMPAT_PGINFO);
  ceph_osd_feature_incompat.insert(CEPH_OSD_FEATURE_INCOMPAT_OLOC);
  ceph_osd_feature_incompat.insert(CEPH_OSD_FEATURE_INCOMPAT_LEC);
  ceph_osd_feature_incompat.insert(CEPH_OSD_FEATURE_INCOMPAT_CATEGORIES);
  ceph_osd_feature_incompat.insert(CEPH_OSD_FEATURE_INCOMPAT_HOBJECTPOOL);
  ceph_osd_feature_incompat.insert(CEPH_OSD_FEATURE_INCOMPAT_BIGINFO);
  ceph_osd_feature_incompat.insert(CEPH_OSD_FEATURE_INCOMPAT_LEVELDBINFO);
  ceph_osd_feature_incompat.insert(CEPH_OSD_FEATURE_INCOMPAT_LEVELDBLOG);
  ceph_osd_feature_incompat.insert(CEPH_OSD_FEATURE_INCOMPAT_SNAPMAPPER);
  return CompatSet(ceph_osd_feature_compat, ceph_osd_feature_ro_compat,
		   ceph_osd_feature_incompat);
}

//Features are added here that this OSD supports.
CompatSet OSD::get_osd_compat_set() {
  CompatSet compat =  get_osd_initial_compat_set();
  //Any features here can be set in code, but not in initial superblock
  compat.incompat.insert(CEPH_OSD_FEATURE_INCOMPAT_SHARDS);
  return compat;
}

OSDService::OSDService(OSD *osd) :
  osd(osd),
  cct(osd->cct),
  whoami(osd->whoami), store(osd->store), clog(osd->clog),
  pg_recovery_stats(osd->pg_recovery_stats),
  infos_oid(OSD::make_infos_oid()),
  cluster_messenger(osd->cluster_messenger),
  client_messenger(osd->client_messenger),
  logger(osd->logger),
  recoverystate_perf(osd->recoverystate_perf),
  monc(osd->monc),
  op_wq(osd->op_shardedwq),
  peering_wq(osd->peering_wq),
  recovery_wq(osd->recovery_wq),
  snap_trim_wq(osd->snap_trim_wq),
  scrub_wq(osd->scrub_wq),
  scrub_finalize_wq(osd->scrub_finalize_wq),
  rep_scrub_wq(osd->rep_scrub_wq),
  recovery_gen_wq("recovery_gen_wq", cct->_conf->osd_recovery_thread_timeout,
		  &osd->recovery_tp),
  op_gen_wq("op_gen_wq", cct->_conf->osd_recovery_thread_timeout, &osd->osd_tp),
  class_handler(osd->class_handler),
  pg_epoch_lock("OSDService::pg_epoch_lock"),
  publish_lock("OSDService::publish_lock"),
  pre_publish_lock("OSDService::pre_publish_lock"),
  peer_map_epoch_lock("OSDService::peer_map_epoch_lock"),
  sched_scrub_lock("OSDService::sched_scrub_lock"), scrubs_pending(0),
  scrubs_active(0),
  agent_lock("OSD::agent_lock"),
  agent_valid_iterator(false),
  agent_ops(0),
  agent_active(true),
  agent_thread(this),
  agent_stop_flag(false),
  agent_timer_lock("OSD::agent_timer_lock"),
  agent_timer(osd->client_messenger->cct, agent_timer_lock),
  objecter_lock("OSD::objecter_lock"),
  objecter_timer(osd->client_messenger->cct, objecter_lock),
  objecter(new Objecter(osd->client_messenger->cct, osd->objecter_messenger, osd->monc, &objecter_osdmap,
			objecter_lock, objecter_timer, 0, 0)),
  objecter_finisher(osd->client_messenger->cct),
  objecter_dispatcher(this),
  watch_lock("OSD::watch_lock"),
  watch_timer(osd->client_messenger->cct, watch_lock),
  next_notif_id(0),
  backfill_request_lock("OSD::backfill_request_lock"),
  backfill_request_timer(cct, backfill_request_lock, false),
  last_tid(0),
  tid_lock("OSDService::tid_lock"),
  reserver_finisher(cct),
  local_reserver(&reserver_finisher, cct->_conf->osd_max_backfills,
		 cct->_conf->osd_min_recovery_priority),
  remote_reserver(&reserver_finisher, cct->_conf->osd_max_backfills,
		  cct->_conf->osd_min_recovery_priority),
  pg_temp_lock("OSDService::pg_temp_lock"),
  map_cache_lock("OSDService::map_lock"),
  map_cache(cct->_conf->osd_map_cache_size),
  map_bl_cache(cct->_conf->osd_map_cache_size),
  map_bl_inc_cache(cct->_conf->osd_map_cache_size),
  in_progress_split_lock("OSDService::in_progress_split_lock"),
  stat_lock("OSD::stat_lock"),
  full_status_lock("OSDService::full_status_lock"),
  cur_state(NONE),
  last_msg(0),
  cur_ratio(0),
  epoch_lock("OSDService::epoch_lock"),
  boot_epoch(0), up_epoch(0), bind_epoch(0),
  is_stopping_lock("OSDService::is_stopping_lock"),
  state(NOT_STOPPING)
#ifdef PG_DEBUG_REFS
  , pgid_lock("OSDService::pgid_lock")
#endif
{}

OSDService::~OSDService()
{
  delete objecter;
}

void OSDService::_start_split(spg_t parent, const set<spg_t> &children)
{
  for (set<spg_t>::const_iterator i = children.begin();
       i != children.end();
       ++i) {
    dout(10) << __func__ << ": Starting split on pg " << *i
	     << ", parent=" << parent << dendl;
    assert(!pending_splits.count(*i));
    assert(!in_progress_splits.count(*i));
    pending_splits.insert(make_pair(*i, parent));

    assert(!rev_pending_splits[parent].count(*i));
    rev_pending_splits[parent].insert(*i);
  }
}

void OSDService::mark_split_in_progress(spg_t parent, const set<spg_t> &children)
{
  Mutex::Locker l(in_progress_split_lock);
  map<spg_t, set<spg_t> >::iterator piter = rev_pending_splits.find(parent);
  assert(piter != rev_pending_splits.end());
  for (set<spg_t>::const_iterator i = children.begin();
       i != children.end();
       ++i) {
    assert(piter->second.count(*i));
    assert(pending_splits.count(*i));
    assert(!in_progress_splits.count(*i));
    assert(pending_splits[*i] == parent);

    pending_splits.erase(*i);
    piter->second.erase(*i);
    in_progress_splits.insert(*i);
  }
  if (piter->second.empty())
    rev_pending_splits.erase(piter);
}

void OSDService::cancel_pending_splits_for_parent(spg_t parent)
{
  Mutex::Locker l(in_progress_split_lock);
  return _cancel_pending_splits_for_parent(parent);
}

void OSDService::_cancel_pending_splits_for_parent(spg_t parent)
{
  map<spg_t, set<spg_t> >::iterator piter = rev_pending_splits.find(parent);
  if (piter == rev_pending_splits.end())
    return;

  for (set<spg_t>::iterator i = piter->second.begin();
       i != piter->second.end();
       ++i) {
    assert(pending_splits.count(*i));
    assert(!in_progress_splits.count(*i));
    pending_splits.erase(*i);
    dout(10) << __func__ << ": Completing split on pg " << *i
	     << " for parent: " << parent << dendl;
    _cancel_pending_splits_for_parent(*i);
  }
  rev_pending_splits.erase(piter);
}

void OSDService::_maybe_split_pgid(OSDMapRef old_map,
				  OSDMapRef new_map,
				  spg_t pgid)
{
  assert(old_map->have_pg_pool(pgid.pool()));
  if (pgid.ps() < static_cast<unsigned>(old_map->get_pg_num(pgid.pool()))) {
    set<spg_t> children;
    pgid.is_split(old_map->get_pg_num(pgid.pool()),
		  new_map->get_pg_num(pgid.pool()), &children);
    _start_split(pgid, children);
  } else {
    assert(pgid.ps() < static_cast<unsigned>(new_map->get_pg_num(pgid.pool())));
  }
}

void OSDService::init_splits_between(spg_t pgid,
				     OSDMapRef frommap,
				     OSDMapRef tomap)
{
  // First, check whether we can avoid this potentially expensive check
  if (tomap->have_pg_pool(pgid.pool()) &&
      pgid.is_split(
	frommap->get_pg_num(pgid.pool()),
	tomap->get_pg_num(pgid.pool()),
	NULL)) {
    // Ok, a split happened, so we need to walk the osdmaps
    set<spg_t> new_pgs; // pgs to scan on each map
    new_pgs.insert(pgid);
    OSDMapRef curmap(get_map(frommap->get_epoch()));
    for (epoch_t e = frommap->get_epoch() + 1;
	 e <= tomap->get_epoch();
	 ++e) {
      OSDMapRef nextmap(try_get_map(e));
      if (!nextmap)
	continue;
      set<spg_t> even_newer_pgs; // pgs added in this loop
      for (set<spg_t>::iterator i = new_pgs.begin(); i != new_pgs.end(); ++i) {
	set<spg_t> split_pgs;
	if (i->is_split(curmap->get_pg_num(i->pool()),
			nextmap->get_pg_num(i->pool()),
			&split_pgs)) {
	  start_split(*i, split_pgs);
	  even_newer_pgs.insert(split_pgs.begin(), split_pgs.end());
	}
      }
      new_pgs.insert(even_newer_pgs.begin(), even_newer_pgs.end());
      curmap = nextmap;
    }
    assert(curmap == tomap); // we must have had both frommap and tomap
  }
}

void OSDService::expand_pg_num(OSDMapRef old_map,
			       OSDMapRef new_map)
{
  Mutex::Locker l(in_progress_split_lock);
  for (set<spg_t>::iterator i = in_progress_splits.begin();
       i != in_progress_splits.end();
    ) {
    if (!new_map->have_pg_pool(i->pool())) {
      in_progress_splits.erase(i++);
    } else {
      _maybe_split_pgid(old_map, new_map, *i);
      ++i;
    }
  }
  for (map<spg_t, spg_t>::iterator i = pending_splits.begin();
       i != pending_splits.end();
    ) {
    if (!new_map->have_pg_pool(i->first.pool())) {
      rev_pending_splits.erase(i->second);
      pending_splits.erase(i++);
    } else {
      _maybe_split_pgid(old_map, new_map, i->first);
      ++i;
    }
  }
}

bool OSDService::splitting(spg_t pgid)
{
  Mutex::Locker l(in_progress_split_lock);
  return in_progress_splits.count(pgid) ||
    pending_splits.count(pgid);
}

void OSDService::complete_split(const set<spg_t> &pgs)
{
  Mutex::Locker l(in_progress_split_lock);
  for (set<spg_t>::const_iterator i = pgs.begin();
       i != pgs.end();
       ++i) {
    dout(10) << __func__ << ": Completing split on pg " << *i << dendl;
    assert(!pending_splits.count(*i));
    assert(in_progress_splits.count(*i));
    in_progress_splits.erase(*i);
  }
}

void OSDService::need_heartbeat_peer_update()
{
  osd->need_heartbeat_peer_update();
}

void OSDService::pg_stat_queue_enqueue(PG *pg)
{
  osd->pg_stat_queue_enqueue(pg);
}

void OSDService::pg_stat_queue_dequeue(PG *pg)
{
  osd->pg_stat_queue_dequeue(pg);
}

void OSDService::start_shutdown()
{
  {
    Mutex::Locker l(agent_timer_lock);
    agent_timer.cancel_all_events();
    agent_timer.shutdown();
  }
}

void OSDService::shutdown()
{
  reserver_finisher.stop();
  {
    Mutex::Locker l(watch_lock);
    watch_timer.shutdown();
  }

  {
    Mutex::Locker l(objecter_lock);
    objecter_timer.shutdown();
    objecter->shutdown_locked();
  }
  objecter->shutdown_unlocked();
  objecter_finisher.stop();

  {
    Mutex::Locker l(backfill_request_lock);
    backfill_request_timer.shutdown();
  }
  osdmap = OSDMapRef();
  next_osdmap = OSDMapRef();
}

void OSDService::init()
{
  reserver_finisher.start();
  {
    objecter_finisher.start();
    objecter->init_unlocked();
    Mutex::Locker l(objecter_lock);
    objecter_timer.init();
    objecter->set_client_incarnation(0);
    objecter->init_locked();
  }
  watch_timer.init();
  agent_timer.init();

  agent_thread.create();
}

void OSDService::activate_map()
{
  // wake/unwake the tiering agent
  agent_lock.Lock();
  agent_active =
    !osdmap->test_flag(CEPH_OSDMAP_NOTIERAGENT) &&
    osd->is_active();
  agent_cond.Signal();
  agent_lock.Unlock();
}

class AgentTimeoutCB : public Context {
  PGRef pg;
public:
  AgentTimeoutCB(PGRef _pg) : pg(_pg) {}
  void finish(int) {
    pg->agent_choose_mode_restart();
  }
};

void OSDService::agent_entry()
{
  dout(10) << __func__ << " start" << dendl;
  agent_lock.Lock();

  while (!agent_stop_flag) {
    if (agent_queue.empty()) {
      dout(20) << __func__ << " empty queue" << dendl;
      agent_cond.Wait(agent_lock);
      continue;
    }
    uint64_t level = agent_queue.rbegin()->first;
    set<PGRef>& top = agent_queue.rbegin()->second;
    dout(10) << __func__
	     << " tiers " << agent_queue.size()
	     << ", top is " << level
	     << " with pgs " << top.size()
	     << ", ops " << agent_ops << "/"
	     << g_conf->osd_agent_max_ops
	     << (agent_active ? " active" : " NOT ACTIVE")
	     << dendl;
    dout(20) << __func__ << " oids " << agent_oids << dendl;
    if (agent_ops >= g_conf->osd_agent_max_ops || top.empty() ||
	!agent_active) {
      agent_cond.Wait(agent_lock);
      continue;
    }

    if (!agent_valid_iterator || agent_queue_pos == top.end()) {
      agent_queue_pos = top.begin();
      agent_valid_iterator = true;
    }
    PGRef pg = *agent_queue_pos;
    int max = g_conf->osd_agent_max_ops - agent_ops;
    agent_lock.Unlock();
    if (!pg->agent_work(max)) {
      dout(10) << __func__ << " " << *pg
	<< " no agent_work, delay for " << g_conf->osd_agent_delay_time
	<< " seconds" << dendl;

      osd->logger->inc(l_osd_tier_delay);
      // Queue a timer to call agent_choose_mode for this pg in 5 seconds
      agent_timer_lock.Lock();
      Context *cb = new AgentTimeoutCB(pg);
      agent_timer.add_event_after(g_conf->osd_agent_delay_time, cb);
      agent_timer_lock.Unlock();
    }
    agent_lock.Lock();
  }
  agent_lock.Unlock();
  dout(10) << __func__ << " finish" << dendl;
}

void OSDService::agent_stop()
{
  {
    Mutex::Locker l(agent_lock);

    // By this time all ops should be cancelled
    assert(agent_ops == 0);
    // By this time all PGs are shutdown and dequeued
    if (!agent_queue.empty()) {
      set<PGRef>& top = agent_queue.rbegin()->second;
      derr << "agent queue not empty, for example " << (*top.begin())->info.pgid << dendl;
      assert(0 == "agent queue not empty");
    }

    agent_stop_flag = true;
    agent_cond.Signal();
  }
  agent_thread.join();
}

// -------------------------------------

float OSDService::get_full_ratio()
{
  float full_ratio = cct->_conf->osd_failsafe_full_ratio;
  if (full_ratio > 1.0) full_ratio /= 100.0;
  return full_ratio;
}

float OSDService::get_nearfull_ratio()
{
  float nearfull_ratio = cct->_conf->osd_failsafe_nearfull_ratio;
  if (nearfull_ratio > 1.0) nearfull_ratio /= 100.0;
  return nearfull_ratio;
}

void OSDService::check_nearfull_warning(const osd_stat_t &osd_stat)
{
  Mutex::Locker l(full_status_lock);
  enum s_names new_state;

  time_t now = ceph_clock_gettime(NULL);

  // We base ratio on kb_avail rather than kb_used because they can
  // differ significantly e.g. on btrfs volumes with a large number of
  // chunks reserved for metadata, and for our purposes (avoiding
  // completely filling the disk) it's far more important to know how
  // much space is available to use than how much we've already used.
  float ratio = ((float)(osd_stat.kb - osd_stat.kb_avail)) / ((float)osd_stat.kb);
  float nearfull_ratio = get_nearfull_ratio();
  float full_ratio = get_full_ratio();
  cur_ratio = ratio;

  if (full_ratio > 0 && ratio > full_ratio) {
    new_state = FULL;
  } else if (nearfull_ratio > 0 && ratio > nearfull_ratio) {
    new_state = NEAR;
  } else {
    cur_state = NONE;
    return;
  }

  if (cur_state != new_state) {
    cur_state = new_state;
  } else if (now - last_msg < cct->_conf->osd_op_complaint_time) {
    return;
  }
  last_msg = now;
  if (cur_state == FULL)
    clog.error() << "OSD full dropping all updates " << (int)(ratio * 100) << "% full";
  else
    clog.warn() << "OSD near full (" << (int)(ratio * 100) << "%)";
}

bool OSDService::check_failsafe_full()
{
  Mutex::Locker l(full_status_lock);
  if (cur_state == FULL)
    return true;
  return false;
}

bool OSDService::too_full_for_backfill(double *_ratio, double *_max_ratio)
{
  Mutex::Locker l(full_status_lock);
  double max_ratio;
  max_ratio = cct->_conf->osd_backfill_full_ratio;
  if (_ratio)
    *_ratio = cur_ratio;
  if (_max_ratio)
    *_max_ratio = max_ratio;
  return cur_ratio >= max_ratio;
}

void OSDService::update_osd_stat(vector<int>& hb_peers)
{
  Mutex::Locker lock(stat_lock);

  // fill in osd stats too
  struct statfs stbuf;
  osd->store->statfs(&stbuf);

  uint64_t bytes = stbuf.f_blocks * stbuf.f_bsize;
  uint64_t used = (stbuf.f_blocks - stbuf.f_bfree) * stbuf.f_bsize;
  uint64_t avail = stbuf.f_bavail * stbuf.f_bsize;

  osd_stat.kb = bytes >> 10;
  osd_stat.kb_used = used >> 10;
  osd_stat.kb_avail = avail >> 10;

  osd->logger->set(l_osd_stat_bytes, bytes);
  osd->logger->set(l_osd_stat_bytes_used, used);
  osd->logger->set(l_osd_stat_bytes_avail, avail);

  osd_stat.hb_in.swap(hb_peers);
  osd_stat.hb_out.clear();

  check_nearfull_warning(osd_stat);

  osd->op_tracker.get_age_ms_histogram(&osd_stat.op_queue_age_hist);

  dout(20) << "update_osd_stat " << osd_stat << dendl;
}

void OSDService::send_message_osd_cluster(int peer, Message *m, epoch_t from_epoch)
{
  OSDMapRef next_map = get_nextmap_reserved();
  // service map is always newer/newest
  assert(from_epoch <= next_map->get_epoch());

  if (next_map->is_down(peer) ||
      next_map->get_info(peer).up_from > from_epoch) {
    m->put();
    release_map(next_map);
    return;
  }
  const entity_inst_t& peer_inst = next_map->get_cluster_inst(peer);
  Connection *peer_con = osd->cluster_messenger->get_connection(peer_inst).get();
  share_map_peer(peer, peer_con, next_map);
  osd->cluster_messenger->send_message(m, peer_inst);
  release_map(next_map);
}

ConnectionRef OSDService::get_con_osd_cluster(int peer, epoch_t from_epoch)
{
  OSDMapRef next_map = get_nextmap_reserved();
  // service map is always newer/newest
  assert(from_epoch <= next_map->get_epoch());

  if (next_map->is_down(peer) ||
      next_map->get_info(peer).up_from > from_epoch) {
    release_map(next_map);
    return NULL;
  }
  ConnectionRef con = osd->cluster_messenger->get_connection(next_map->get_cluster_inst(peer));
  release_map(next_map);
  return con;
}

pair<ConnectionRef,ConnectionRef> OSDService::get_con_osd_hb(int peer, epoch_t from_epoch)
{
  OSDMapRef next_map = get_nextmap_reserved();
  // service map is always newer/newest
  assert(from_epoch <= next_map->get_epoch());

  pair<ConnectionRef,ConnectionRef> ret;
  if (next_map->is_down(peer) ||
      next_map->get_info(peer).up_from > from_epoch) {
    release_map(next_map);
    return ret;
  }
  ret.first = osd->hbclient_messenger->get_connection(next_map->get_hb_back_inst(peer));
  if (next_map->get_hb_front_addr(peer) != entity_addr_t())
    ret.second = osd->hbclient_messenger->get_connection(next_map->get_hb_front_inst(peer));
  release_map(next_map);
  return ret;
}


void OSDService::queue_want_pg_temp(pg_t pgid, vector<int>& want)
{
  Mutex::Locker l(pg_temp_lock);
  pg_temp_wanted[pgid] = want;
}

void OSDService::send_pg_temp()
{
  Mutex::Locker l(pg_temp_lock);
  if (pg_temp_wanted.empty())
    return;
  dout(10) << "send_pg_temp " << pg_temp_wanted << dendl;
  MOSDPGTemp *m = new MOSDPGTemp(osdmap->get_epoch());
  m->pg_temp = pg_temp_wanted;
  monc->send_mon_message(m);
}


// --------------------------------------
// dispatch

epoch_t OSDService::get_peer_epoch(int peer)
{
  Mutex::Locker l(peer_map_epoch_lock);
  map<int,epoch_t>::iterator p = peer_map_epoch.find(peer);
  if (p == peer_map_epoch.end())
    return 0;
  return p->second;
}

epoch_t OSDService::note_peer_epoch(int peer, epoch_t e)
{
  Mutex::Locker l(peer_map_epoch_lock);
  map<int,epoch_t>::iterator p = peer_map_epoch.find(peer);
  if (p != peer_map_epoch.end()) {
    if (p->second < e) {
      dout(10) << "note_peer_epoch osd." << peer << " has " << e << dendl;
      p->second = e;
    } else {
      dout(30) << "note_peer_epoch osd." << peer << " has " << p->second << " >= " << e << dendl;
    }
    return p->second;
  } else {
    dout(10) << "note_peer_epoch osd." << peer << " now has " << e << dendl;
    peer_map_epoch[peer] = e;
    return e;
  }
}
 
void OSDService::forget_peer_epoch(int peer, epoch_t as_of)
{
  Mutex::Locker l(peer_map_epoch_lock);
  map<int,epoch_t>::iterator p = peer_map_epoch.find(peer);
  if (p != peer_map_epoch.end()) {
    if (p->second <= as_of) {
      dout(10) << "forget_peer_epoch osd." << peer << " as_of " << as_of
	       << " had " << p->second << dendl;
      peer_map_epoch.erase(p);
    } else {
      dout(10) << "forget_peer_epoch osd." << peer << " as_of " << as_of
	       << " has " << p->second << " - not forgetting" << dendl;
    }
  }
}

bool OSDService::should_share_map(entity_name_t name, Connection *con,
                                  epoch_t epoch, OSDMapRef& osdmap,
                                  const epoch_t *sent_epoch_p)
{
  bool should_send = false;
  dout(20) << "should_share_map "
           << name << " " << con->get_peer_addr()
           << " " << epoch << dendl;

  // does client have old map?
  if (name.is_client()) {
    bool message_sendmap = epoch < osdmap->get_epoch();
    if (message_sendmap && sent_epoch_p) {
      dout(20) << "client session last_sent_epoch: "
               << *sent_epoch_p
               << " versus osdmap epoch " << osdmap->get_epoch() << dendl;
      if (*sent_epoch_p < osdmap->get_epoch()) {
        should_send = true;
      } // else we don't need to send it out again
    }
  }

  if (con->get_messenger() == osd->cluster_messenger &&
      con != osd->cluster_messenger->get_loopback_connection() &&
      osdmap->is_up(name.num()) &&
      (osdmap->get_cluster_addr(name.num()) == con->get_peer_addr() ||
       osdmap->get_hb_back_addr(name.num()) == con->get_peer_addr())) {
    // remember
    epoch_t has = MAX(get_peer_epoch(name.num()), epoch);

    // share?
    if (has < osdmap->get_epoch()) {
      dout(10) << name << " " << con->get_peer_addr()
               << " has old map " << epoch << " < "
               << osdmap->get_epoch() << dendl;
      should_send = true;
    }
  }

  return should_send;
}

void OSDService::share_map(
    entity_name_t name,
    Connection *con,
    epoch_t epoch,
    OSDMapRef& osdmap,
    epoch_t *sent_epoch_p)
{
  dout(20) << "share_map "
	   << name << " " << con->get_peer_addr()
	   << " " << epoch << dendl;

  if ((!osd->is_active()) && (!osd->is_stopping())) {
    /*It is safe not to proceed as OSD is not in healthy state*/
    return;
  }

  bool want_shared = should_share_map(name, con, epoch,
                                      osdmap, sent_epoch_p);

  if (want_shared){
    if (name.is_client()) {
      dout(10) << name << " has old map " << epoch
          << " < " << osdmap->get_epoch() << dendl;
      // we know the Session is valid or we wouldn't be sending
      if (sent_epoch_p) {
	*sent_epoch_p = osdmap->get_epoch();
      }
      send_incremental_map(epoch, con, osdmap);
    } else if (con->get_messenger() == osd->cluster_messenger &&
        osdmap->is_up(name.num()) &&
        (osdmap->get_cluster_addr(name.num()) == con->get_peer_addr() ||
            osdmap->get_hb_back_addr(name.num()) == con->get_peer_addr())) {
      dout(10) << name << " " << con->get_peer_addr()
	               << " has old map " << epoch << " < "
	               << osdmap->get_epoch() << dendl;
      note_peer_epoch(name.num(), osdmap->get_epoch());
      send_incremental_map(epoch, con, osdmap);
    }
  }
}


void OSDService::share_map_peer(int peer, Connection *con, OSDMapRef map)
{
  if (!map)
    map = get_osdmap();

  // send map?
  epoch_t pe = get_peer_epoch(peer);
  if (pe) {
    if (pe < map->get_epoch()) {
      send_incremental_map(pe, con, map);
      note_peer_epoch(peer, map->get_epoch());
    } else
      dout(20) << "share_map_peer " << con << " already has epoch " << pe << dendl;
  } else {
    dout(20) << "share_map_peer " << con << " don't know epoch, doing nothing" << dendl;
    // no idea about peer's epoch.
    // ??? send recent ???
    // do nothing.
  }
}


bool OSDService::inc_scrubs_pending()
{
  bool result = false;

  sched_scrub_lock.Lock();
  if (scrubs_pending + scrubs_active < cct->_conf->osd_max_scrubs) {
    dout(20) << "inc_scrubs_pending " << scrubs_pending << " -> " << (scrubs_pending+1)
	     << " (max " << cct->_conf->osd_max_scrubs << ", active " << scrubs_active << ")" << dendl;
    result = true;
    ++scrubs_pending;
  } else {
    dout(20) << "inc_scrubs_pending " << scrubs_pending << " + " << scrubs_active << " active >= max " << cct->_conf->osd_max_scrubs << dendl;
  }
  sched_scrub_lock.Unlock();

  return result;
}

void OSDService::dec_scrubs_pending()
{
  sched_scrub_lock.Lock();
  dout(20) << "dec_scrubs_pending " << scrubs_pending << " -> " << (scrubs_pending-1)
	   << " (max " << cct->_conf->osd_max_scrubs << ", active " << scrubs_active << ")" << dendl;
  --scrubs_pending;
  assert(scrubs_pending >= 0);
  sched_scrub_lock.Unlock();
}

void OSDService::inc_scrubs_active(bool reserved)
{
  sched_scrub_lock.Lock();
  ++(scrubs_active);
  if (reserved) {
    --(scrubs_pending);
    dout(20) << "inc_scrubs_active " << (scrubs_active-1) << " -> " << scrubs_active
	     << " (max " << cct->_conf->osd_max_scrubs
	     << ", pending " << (scrubs_pending+1) << " -> " << scrubs_pending << ")" << dendl;
    assert(scrubs_pending >= 0);
  } else {
    dout(20) << "inc_scrubs_active " << (scrubs_active-1) << " -> " << scrubs_active
	     << " (max " << cct->_conf->osd_max_scrubs
	     << ", pending " << scrubs_pending << ")" << dendl;
  }
  sched_scrub_lock.Unlock();
}

void OSDService::dec_scrubs_active()
{
  sched_scrub_lock.Lock();
  dout(20) << "dec_scrubs_active " << scrubs_active << " -> " << (scrubs_active-1)
	   << " (max " << cct->_conf->osd_max_scrubs << ", pending " << scrubs_pending << ")" << dendl;
  --scrubs_active;
  sched_scrub_lock.Unlock();
}

void OSDService::retrieve_epochs(epoch_t *_boot_epoch, epoch_t *_up_epoch,
                                 epoch_t *_bind_epoch) const
{
  Mutex::Locker l(epoch_lock);
  if (_boot_epoch)
    *_boot_epoch = boot_epoch;
  if (_up_epoch)
    *_up_epoch = up_epoch;
  if (_bind_epoch)
    *_bind_epoch = bind_epoch;
}

void OSDService::set_epochs(const epoch_t *_boot_epoch, const epoch_t *_up_epoch,
                            const epoch_t *_bind_epoch)
{
  Mutex::Locker l(epoch_lock);
  if (_boot_epoch) {
    assert(*_boot_epoch == 0 || *_boot_epoch >= boot_epoch);
    boot_epoch = *_boot_epoch;
  }
  if (_up_epoch) {
    assert(*_up_epoch == 0 || *_up_epoch >= up_epoch);
    up_epoch = *_up_epoch;
  }
  if (_bind_epoch) {
    assert(*_bind_epoch == 0 || *_bind_epoch >= bind_epoch);
    bind_epoch = *_bind_epoch;
  }
}

bool OSDService::prepare_to_stop()
{
  Mutex::Locker l(is_stopping_lock);
  if (state != NOT_STOPPING)
    return false;

  OSDMapRef osdmap = get_osdmap();
  if (osdmap && osdmap->is_up(whoami)) {
    dout(0) << __func__ << " telling mon we are shutting down" << dendl;
    state = PREPARING_TO_STOP;
    monc->send_mon_message(new MOSDMarkMeDown(monc->get_fsid(),
					      osdmap->get_inst(whoami),
					      osdmap->get_epoch(),
					      true  // request ack
					      ));
    utime_t now = ceph_clock_now(cct);
    utime_t timeout;
    timeout.set_from_double(now + cct->_conf->osd_mon_shutdown_timeout);
    while ((ceph_clock_now(cct) < timeout) &&
	   (state != STOPPING)) {
      is_stopping_cond.WaitUntil(is_stopping_lock, timeout);
    }
  }
  dout(0) << __func__ << " starting shutdown" << dendl;
  state = STOPPING;
  return true;
}

void OSDService::got_stop_ack()
{
  Mutex::Locker l(is_stopping_lock);
  if (state == PREPARING_TO_STOP) {
    dout(0) << __func__ << " starting shutdown" << dendl;
    state = STOPPING;
    is_stopping_cond.Signal();
  } else {
    dout(10) << __func__ << " ignoring msg" << dendl;
  }
}


MOSDMap *OSDService::build_incremental_map_msg(epoch_t since, epoch_t to,
                                               OSDSuperblock& sblock)
{
  MOSDMap *m = new MOSDMap(monc->get_fsid());
  m->oldest_map = sblock.oldest_map;
  m->newest_map = sblock.newest_map;
  
  for (epoch_t e = to; e > since; e--) {
    bufferlist bl;
    if (e > m->oldest_map && get_inc_map_bl(e, bl)) {
      m->incremental_maps[e].claim(bl);
    } else if (get_map_bl(e, bl)) {
      m->maps[e].claim(bl);
      break;
    } else {
      derr << "since " << since << " to " << to
	   << " oldest " << m->oldest_map << " newest " << m->newest_map
	   << dendl;
      m->put();
      m = NULL;
      break;
    }
  }
  return m;
}

void OSDService::send_map(MOSDMap *m, Connection *con)
{
  Messenger *msgr = client_messenger;
  if (entity_name_t::TYPE_OSD == con->get_peer_type())
    msgr = cluster_messenger;
  msgr->send_message(m, con);
}

void OSDService::send_incremental_map(epoch_t since, Connection *con,
                                      OSDMapRef& osdmap)
{
  epoch_t to = osdmap->get_epoch();
  dout(10) << "send_incremental_map " << since << " -> " << to
           << " to " << con << " " << con->get_peer_addr() << dendl;

  MOSDMap *m = NULL;
  while (!m) {
    OSDSuperblock sblock(get_superblock());
    if (since < sblock.oldest_map) {
      // just send latest full map
      MOSDMap *m = new MOSDMap(monc->get_fsid());
      m->oldest_map = sblock.oldest_map;
      m->newest_map = sblock.newest_map;
      get_map_bl(to, m->maps[to]);
      send_map(m, con);
      return;
    }
    
    if (to > since && (int64_t)(to - since) > cct->_conf->osd_map_share_max_epochs) {
      dout(10) << "  " << (to - since) << " > max " << cct->_conf->osd_map_share_max_epochs
	       << ", only sending most recent" << dendl;
      since = to - cct->_conf->osd_map_share_max_epochs;
    }
    
    if (to - since > (epoch_t)cct->_conf->osd_map_message_max)
      to = since + cct->_conf->osd_map_message_max;
    m = build_incremental_map_msg(since, to, sblock);
  }
  send_map(m, con);
}

bool OSDService::_get_map_bl(epoch_t e, bufferlist& bl)
{
  bool found = map_bl_cache.lookup(e, &bl);
  if (found)
    return true;
  found = store->read(
    coll_t::META_COLL, OSD::get_osdmap_pobject_name(e), 0, 0, bl) >= 0;
  if (found)
    _add_map_bl(e, bl);
  return found;
}

bool OSDService::get_inc_map_bl(epoch_t e, bufferlist& bl)
{
  Mutex::Locker l(map_cache_lock);
  bool found = map_bl_inc_cache.lookup(e, &bl);
  if (found)
    return true;
  found = store->read(
    coll_t::META_COLL, OSD::get_inc_osdmap_pobject_name(e), 0, 0, bl) >= 0;
  if (found)
    _add_map_inc_bl(e, bl);
  return found;
}

void OSDService::_add_map_bl(epoch_t e, bufferlist& bl)
{
  dout(10) << "add_map_bl " << e << " " << bl.length() << " bytes" << dendl;
  map_bl_cache.add(e, bl);
}

void OSDService::_add_map_inc_bl(epoch_t e, bufferlist& bl)
{
  dout(10) << "add_map_inc_bl " << e << " " << bl.length() << " bytes" << dendl;
  map_bl_inc_cache.add(e, bl);
}

void OSDService::pin_map_inc_bl(epoch_t e, bufferlist &bl)
{
  Mutex::Locker l(map_cache_lock);
  map_bl_inc_cache.pin(e, bl);
}

void OSDService::pin_map_bl(epoch_t e, bufferlist &bl)
{
  Mutex::Locker l(map_cache_lock);
  map_bl_cache.pin(e, bl);
}

void OSDService::clear_map_bl_cache_pins(epoch_t e)
{
  Mutex::Locker l(map_cache_lock);
  map_bl_inc_cache.clear_pinned(e);
  map_bl_cache.clear_pinned(e);
}

OSDMapRef OSDService::_add_map(OSDMap *o)
{
  epoch_t e = o->get_epoch();

  if (cct->_conf->osd_map_dedup) {
    // Dedup against an existing map at a nearby epoch
    OSDMapRef for_dedup = map_cache.lower_bound(e);
    if (for_dedup) {
      OSDMap::dedup(for_dedup.get(), o);
    }
  }
  OSDMapRef l = map_cache.add(e, o);
  return l;
}

OSDMapRef OSDService::try_get_map(epoch_t epoch)
{
  Mutex::Locker l(map_cache_lock);
  OSDMapRef retval = map_cache.lookup(epoch);
  if (retval) {
    dout(30) << "get_map " << epoch << " -cached" << dendl;
    return retval;
  }

  OSDMap *map = new OSDMap;
  if (epoch > 0) {
    dout(20) << "get_map " << epoch << " - loading and decoding " << map << dendl;
    bufferlist bl;
    if (!_get_map_bl(epoch, bl)) {
      delete map;
      return OSDMapRef();
    }
    map->decode(bl);
  } else {
    dout(20) << "get_map " << epoch << " - return initial " << map << dendl;
  }
  return _add_map(map);
}

bool OSDService::queue_for_recovery(PG *pg)
{
  bool b = recovery_wq.queue(pg);
  if (b)
    dout(10) << "queue_for_recovery queued " << *pg << dendl;
  else
    dout(10) << "queue_for_recovery already queued " << *pg << dendl;
  return b;
}


// ops


void OSDService::reply_op_error(OpRequestRef op, int err)
{
  reply_op_error(op, err, eversion_t(), 0);
}

void OSDService::reply_op_error(OpRequestRef op, int err, eversion_t v,
                                version_t uv)
{
  MOSDOp *m = static_cast<MOSDOp*>(op->get_req());
  assert(m->get_header().type == CEPH_MSG_OSD_OP);
  int flags;
  flags = m->get_flags() & (CEPH_OSD_FLAG_ACK|CEPH_OSD_FLAG_ONDISK);

  MOSDOpReply *reply = new MOSDOpReply(m, err, osdmap->get_epoch(), flags,
				       true);
  reply->set_reply_versions(v, uv);
  m->get_connection()->get_messenger()->send_message(reply, m->get_connection());
}

void OSDService::handle_misdirected_op(PG *pg, OpRequestRef op)
{
  MOSDOp *m = static_cast<MOSDOp*>(op->get_req());
  assert(m->get_header().type == CEPH_MSG_OSD_OP);

  assert(m->get_map_epoch() >= pg->info.history.same_primary_since);

  if (pg->is_ec_pg()) {
    /**
       * OSD recomputes op target based on current OSDMap. With an EC pg, we
       * can get this result:
       * 1) client at map 512 sends an op to osd 3, pg_t 3.9 based on mapping
       *    [CRUSH_ITEM_NONE, 2, 3]/3
       * 2) OSD 3 at map 513 remaps op to osd 3, spg_t 3.9s0 based on mapping
       *    [3, 2, 3]/3
       * 3) PG 3.9s0 dequeues the op at epoch 512 and notices that it isn't primary
       *    -- misdirected op
       * 4) client resends and this time PG 3.9s0 having caught up to 513 gets
       *    it and fulfils it
       *
       * We can't compute the op target based on the sending map epoch due to
       * splitting.  The simplest thing is to detect such cases here and drop
       * them without an error (the client will resend anyway).
       */
    OSDMapRef opmap = try_get_map(m->get_map_epoch());
    if (!opmap) {
      dout(7) << __func__ << ": " << *pg << " no longer have map for "
	      << m->get_map_epoch() << ", dropping" << dendl;
      return;
    }
    pg_t _pgid = m->get_pg();
    spg_t pgid;
    if ((m->get_flags() & CEPH_OSD_FLAG_PGOP) == 0)
      _pgid = opmap->raw_pg_to_pg(_pgid);
    if (opmap->get_primary_shard(_pgid, &pgid) &&
	pgid.shard != pg->info.pgid.shard) {
      dout(7) << __func__ << ": " << *pg << " primary changed since "
	      << m->get_map_epoch() << ", dropping" << dendl;
      return;
    }
  }

  dout(7) << *pg << " misdirected op in " << m->get_map_epoch() << dendl;
  clog.warn() << m->get_source_inst() << " misdirected " << m->get_reqid()
	      << " pg " << m->get_pg()
	      << " to osd." << whoami
	      << " not " << pg->acting
	      << " in e" << m->get_map_epoch() << "/" << osdmap->get_epoch() << "\n";
  reply_op_error(op, -ENXIO);
}


void OSDService::dequeue_pg(PG *pg, list<OpRequestRef> *dequeued)
{
  osd->op_shardedwq.dequeue(pg, dequeued);
}

void OSDService::queue_for_peering(PG *pg)
{
  peering_wq.queue(pg);
}


// ====================================================================
// OSD

#undef dout_prefix
#define dout_prefix *_dout

int OSD::convert_collection(ObjectStore *store, coll_t cid)
{
  coll_t tmp0("convertfs_temp");
  coll_t tmp1("convertfs_temp1");
  vector<ghobject_t> objects;

  map<string, bufferptr> aset;
  int r = store->collection_getattrs(cid, aset);
  if (r < 0)
    return r;

  {
    ObjectStore::Transaction t;
    t.create_collection(tmp0);
    for (map<string, bufferptr>::iterator i = aset.begin();
	 i != aset.end();
	 ++i) {
      bufferlist val;
      val.push_back(i->second);
      t.collection_setattr(tmp0, i->first, val);
    }
    store->apply_transaction(t);
  }

  ghobject_t next;
  while (!next.is_max()) {
    objects.clear();
    ghobject_t start = next;
    r = store->collection_list_partial(cid, start,
				       200, 300, 0,
				       &objects, &next);
    if (r < 0)
      return r;

    ObjectStore::Transaction t;
    for (vector<ghobject_t>::iterator i = objects.begin();
	 i != objects.end();
	 ++i) {
      t.collection_add(tmp0, cid, *i);
    }
    store->apply_transaction(t);
  }

  {
    ObjectStore::Transaction t;
    t.collection_rename(cid, tmp1);
    t.collection_rename(tmp0, cid);
    store->apply_transaction(t);
  }

  recursive_remove_collection(store, tmp1);
  store->sync_and_flush();
  store->sync();
  return 0;
}

int OSD::do_convertfs(ObjectStore *store)
{
  int r = store->mount();
  if (r < 0)
    return r;

  uint32_t version;
  r = store->version_stamp_is_valid(&version);
  if (r < 0)
    return r;
  if (r == 1)
    return store->umount();

  derr << "ObjectStore is old at version " << version << ".  Updating..."  << dendl;

  derr << "Removing tmp pgs" << dendl;
  vector<coll_t> collections;
  r = store->list_collections(collections);
  if (r < 0)
    return r;
  for (vector<coll_t>::iterator i = collections.begin();
       i != collections.end();
       ++i) {
    spg_t pgid;
    if (i->is_temp(pgid))
      recursive_remove_collection(store, *i);
    else if (i->to_str() == "convertfs_temp" ||
	     i->to_str() == "convertfs_temp1")
      recursive_remove_collection(store, *i);
  }
  store->flush();


  derr << "Getting collections" << dendl;

  derr << collections.size() << " to process." << dendl;
  collections.clear();
  r = store->list_collections(collections);
  if (r < 0)
    return r;
  int processed = 0;
  for (vector<coll_t>::iterator i = collections.begin();
       i != collections.end();
       ++i, ++processed) {
    derr << processed << "/" << collections.size() << " processed" << dendl;
    uint32_t collection_version;
    r = store->collection_version_current(*i, &collection_version);
    if (r < 0) {
      return r;
    } else if (r == 1) {
      derr << "Collection " << *i << " is up to date" << dendl;
    } else {
      derr << "Updating collection " << *i << " current version is " 
	   << collection_version << dendl;
      r = convert_collection(store, *i);
      if (r < 0)
	return r;
      derr << "collection " << *i << " updated" << dendl;
    }
  }
  derr << "All collections up to date, updating version stamp..." << dendl;
  r = store->update_version_stamp();
  if (r < 0)
    return r;
  store->sync_and_flush();
  store->sync();
  derr << "Version stamp updated, done with upgrade!" << dendl;
  return store->umount();
}

int OSD::mkfs(CephContext *cct, ObjectStore *store, const string &dev,
	      uuid_d fsid, int whoami)
{
  int ret;

  try {
    // if we are fed a uuid for this osd, use it.
    store->set_fsid(cct->_conf->osd_uuid);

    ret = store->mkfs();
    if (ret) {
      derr << "OSD::mkfs: ObjectStore::mkfs failed with error " << ret << dendl;
      goto free_store;
    }

    ret = store->mount();
    if (ret) {
      derr << "OSD::mkfs: couldn't mount ObjectStore: error " << ret << dendl;
      goto free_store;
    }

    // age?
    if (cct->_conf->osd_age_time != 0) {
      if (cct->_conf->osd_age_time >= 0) {
        dout(0) << "aging..." << dendl;
        Ager ager(cct, store);
        ager.age(cct->_conf->osd_age_time,
          cct->_conf->osd_age,
          cct->_conf->osd_age - .05,
          50000,
          cct->_conf->osd_age - .05);
      }
    }

    OSDSuperblock sb;
    bufferlist sbbl;
    ret = store->read(coll_t::META_COLL, OSD_SUPERBLOCK_POBJECT, 0, 0, sbbl);
    if (ret >= 0) {
      dout(0) << " have superblock" << dendl;
      if (whoami != sb.whoami) {
	derr << "provided osd id " << whoami << " != superblock's " << sb.whoami << dendl;
	ret = -EINVAL;
	goto umount_store;
      }
      if (fsid != sb.cluster_fsid) {
	derr << "provided cluster fsid " << fsid << " != superblock's " << sb.cluster_fsid << dendl;
	ret = -EINVAL;
	goto umount_store;
      }
    } else {
      // create superblock
      if (fsid.is_zero()) {
	derr << "must specify cluster fsid" << dendl;
	ret = -EINVAL;
	goto umount_store;
      }

      sb.cluster_fsid = fsid;
      sb.osd_fsid = store->get_fsid();
      sb.whoami = whoami;
      sb.compat_features = get_osd_initial_compat_set();

      // benchmark?
      if (cct->_conf->osd_auto_weight) {
	bufferlist bl;
	bufferptr bp(1048576);
	bp.zero();
	bl.push_back(bp);
	dout(0) << "testing disk bandwidth..." << dendl;
	utime_t start = ceph_clock_now(cct);
	object_t oid("disk_bw_test");
	for (int i=0; i<1000; i++) {
	  ObjectStore::Transaction *t = new ObjectStore::Transaction;
	  t->write(coll_t::META_COLL, hobject_t(sobject_t(oid, 0)), i*bl.length(), bl.length(), bl);
	  store->queue_transaction_and_cleanup(NULL, t);
	}
	store->sync();
	utime_t end = ceph_clock_now(cct);
	end -= start;
	dout(0) << "measured " << (1000.0 / (double)end) << " mb/sec" << dendl;
	ObjectStore::Transaction tr;
	tr.remove(coll_t::META_COLL, hobject_t(sobject_t(oid, 0)));
	ret = store->apply_transaction(tr);
	if (ret) {
	  derr << "OSD::mkfs: error while benchmarking: apply_transaction returned "
	       << ret << dendl;
	  goto umount_store;
	}
	
	// set osd weight
	sb.weight = (1000.0 / (double)end);
      }

      bufferlist bl;
      ::encode(sb, bl);

      ObjectStore::Transaction t;
      t.create_collection(coll_t::META_COLL);
      t.write(coll_t::META_COLL, OSD_SUPERBLOCK_POBJECT, 0, bl.length(), bl);
      ret = store->apply_transaction(t);
      if (ret) {
	derr << "OSD::mkfs: error while writing OSD_SUPERBLOCK_POBJECT: "
	     << "apply_transaction returned " << ret << dendl;
	goto umount_store;
      }
    }

    store->sync_and_flush();

    ret = write_meta(store, sb.cluster_fsid, sb.osd_fsid, whoami);
    if (ret) {
      derr << "OSD::mkfs: failed to write fsid file: error " << ret << dendl;
      goto umount_store;
    }

  }
  catch (const std::exception &se) {
    derr << "OSD::mkfs: caught exception " << se.what() << dendl;
    ret = 1000;
  }
  catch (...) {
    derr << "OSD::mkfs: caught unknown exception." << dendl;
    ret = 1000;
  }

umount_store:
  store->umount();
free_store:
  delete store;
  return ret;
}

int OSD::write_meta(ObjectStore *store, uuid_d& cluster_fsid, uuid_d& osd_fsid, int whoami)
{
  char val[80];
  int r;
  
  snprintf(val, sizeof(val), "%s", CEPH_OSD_ONDISK_MAGIC);
  r = store->write_meta("magic", val);
  if (r < 0)
    return r;

  snprintf(val, sizeof(val), "%d", whoami);
  r = store->write_meta("whoami", val);
  if (r < 0)
    return r;

  cluster_fsid.print(val);
  r = store->write_meta("ceph_fsid", val);
  if (r < 0)
    return r;

  r = store->write_meta("ready", "ready");
  if (r < 0)
    return r;

  return 0;
}

int OSD::peek_meta(ObjectStore *store, std::string& magic,
		   uuid_d& cluster_fsid, uuid_d& osd_fsid, int& whoami)
{
  string val;

  int r = store->read_meta("magic", &val);
  if (r < 0)
    return r;
  magic = val;

  r = store->read_meta("whoami", &val);
  if (r < 0)
    return r;
  whoami = atoi(val.c_str());

  r = store->read_meta("ceph_fsid", &val);
  if (r < 0)
    return r;
  r = cluster_fsid.parse(val.c_str());
  if (r < 0)
    return r;

  r = store->read_meta("fsid", &val);
  if (r < 0) {
    osd_fsid = uuid_d();
  } else {
    r = osd_fsid.parse(val.c_str());
    if (r < 0)
      return r;
  }

  return 0;
}


#undef dout_prefix
#define dout_prefix _prefix(_dout, whoami, get_osdmap_epoch())

// cons/des

OSD::OSD(CephContext *cct_, ObjectStore *store_,
	 int id, Messenger *internal_messenger, Messenger *external_messenger,
	 Messenger *hb_clientm,
	 Messenger *hb_front_serverm,
	 Messenger *hb_back_serverm,
	 Messenger *osdc_messenger,
	 MonClient *mc,
	 const std::string &dev, const std::string &jdev) :
  Dispatcher(cct_),
  osd_lock("OSD::osd_lock"),
  tick_timer(cct, osd_lock),
  authorize_handler_cluster_registry(new AuthAuthorizeHandlerRegistry(cct,
								      cct->_conf->auth_supported.length() ?
								      cct->_conf->auth_supported :
								      cct->_conf->auth_cluster_required)),
  authorize_handler_service_registry(new AuthAuthorizeHandlerRegistry(cct,
								      cct->_conf->auth_supported.length() ?
								      cct->_conf->auth_supported :
								      cct->_conf->auth_service_required)),
  cluster_messenger(internal_messenger),
  client_messenger(external_messenger),
  objecter_messenger(osdc_messenger),
  monc(mc),
  logger(NULL),
  recoverystate_perf(NULL),
  store(store_),
  clog(cct, client_messenger, &mc->monmap, LogClient::NO_FLAGS),
  whoami(id),
  dev_path(dev), journal_path(jdev),
  dispatch_running(false),
  asok_hook(NULL),
  osd_compat(get_osd_compat_set()),
  state_lock(), state(STATE_INITIALIZING),
  osd_tp(cct, "OSD::osd_tp", cct->_conf->osd_op_threads, "osd_op_threads"),
  osd_op_tp(cct, "OSD::osd_op_tp", 
    cct->_conf->osd_op_num_threads_per_shard * cct->_conf->osd_op_num_shards),
  recovery_tp(cct, "OSD::recovery_tp", cct->_conf->osd_recovery_threads, "osd_recovery_threads"),
  disk_tp(cct, "OSD::disk_tp", cct->_conf->osd_disk_threads, "osd_disk_threads"),
  command_tp(cct, "OSD::command_tp", 1),
  paused_recovery(false),
  session_waiting_for_map_lock("OSD::session_waiting_for_map_lock"),
  heartbeat_lock("OSD::heartbeat_lock"),
  heartbeat_stop(false), heartbeat_update_lock("OSD::heartbeat_update_lock"),
  heartbeat_need_update(true), heartbeat_epoch(0),
  hbclient_messenger(hb_clientm),
  hb_front_server_messenger(hb_front_serverm),
  hb_back_server_messenger(hb_back_serverm),
  heartbeat_thread(this),
  heartbeat_dispatcher(this),
  finished_lock("OSD::finished_lock"),
  op_tracker(cct, cct->_conf->osd_enable_op_tracker),
  test_ops_hook(NULL),
  op_shardedwq(cct->_conf->osd_op_num_shards, this, 
    cct->_conf->osd_op_thread_timeout, &osd_op_tp),
  peering_wq(this, cct->_conf->osd_op_thread_timeout, &osd_tp),
  map_lock("OSD::map_lock"),
  pg_map_lock("OSD::pg_map_lock"),
  debug_drop_pg_create_probability(cct->_conf->osd_debug_drop_pg_create_probability),
  debug_drop_pg_create_duration(cct->_conf->osd_debug_drop_pg_create_duration),
  debug_drop_pg_create_left(-1),
  outstanding_pg_stats(false),
  timeout_mon_on_pg_stats(true),
  up_thru_wanted(0), up_thru_pending(0),
  pg_stat_queue_lock("OSD::pg_stat_queue_lock"),
  osd_stat_updated(false),
  pg_stat_tid(0), pg_stat_tid_flushed(0),
  command_wq(this, cct->_conf->osd_command_thread_timeout, &command_tp),
  recovery_ops_active(0),
  recovery_wq(this, cct->_conf->osd_recovery_thread_timeout, &recovery_tp),
  replay_queue_lock("OSD::replay_queue_lock"),
  snap_trim_wq(this, cct->_conf->osd_snap_trim_thread_timeout, &disk_tp),
  scrub_wq(this, cct->_conf->osd_scrub_thread_timeout, &disk_tp),
  scrub_finalize_wq(cct->_conf->osd_scrub_finalize_thread_timeout, &osd_tp),
  rep_scrub_wq(this, cct->_conf->osd_scrub_thread_timeout, &disk_tp),
  remove_wq(store, cct->_conf->osd_remove_thread_timeout, &disk_tp),
  next_removal_seq(0),
  service(this)
{
  monc->set_messenger(client_messenger);
  op_tracker.set_complaint_and_threshold(cct->_conf->osd_op_complaint_time,
                                         cct->_conf->osd_op_log_threshold);
  op_tracker.set_history_size_and_duration(cct->_conf->osd_op_history_size,
                                           cct->_conf->osd_op_history_duration);
}

OSD::~OSD()
{
  delete authorize_handler_cluster_registry;
  delete authorize_handler_service_registry;
  delete class_handler;
  cct->get_perfcounters_collection()->remove(recoverystate_perf);
  cct->get_perfcounters_collection()->remove(logger);
  delete recoverystate_perf;
  delete logger;
  delete store;
}

void cls_initialize(ClassHandler *ch);

void OSD::handle_signal(int signum)
{
  assert(signum == SIGINT || signum == SIGTERM);
  derr << "*** Got signal " << sys_siglist[signum] << " ***" << dendl;
  //suicide(128 + signum);
  shutdown();
}

int OSD::pre_init()
{
  Mutex::Locker lock(osd_lock);
  if (is_stopping())
    return 0;
  
  if (store->test_mount_in_use()) {
    derr << "OSD::pre_init: object store '" << dev_path << "' is "
         << "currently in use. (Is ceph-osd already running?)" << dendl;
    return -EBUSY;
  }

  cct->_conf->add_observer(this);
  return 0;
}

// asok

class OSDSocketHook : public AdminSocketHook {
  OSD *osd;
public:
  OSDSocketHook(OSD *o) : osd(o) {}
  bool call(std::string command, cmdmap_t& cmdmap, std::string format,
	    bufferlist& out) {
    stringstream ss;
    bool r = osd->asok_command(command, cmdmap, format, ss);
    out.append(ss);
    return r;
  }
};

bool OSD::asok_command(string command, cmdmap_t& cmdmap, string format,
		       ostream& ss)
{
  Formatter *f = new_formatter(format);
  if (!f)
    f = new_formatter("json-pretty");
  if (command == "status") {
    f->open_object_section("status");
    f->dump_stream("cluster_fsid") << superblock.cluster_fsid;
    f->dump_stream("osd_fsid") << superblock.osd_fsid;
    f->dump_unsigned("whoami", superblock.whoami);
    f->dump_string("state", get_state_name(get_state()));
    f->dump_unsigned("oldest_map", superblock.oldest_map);
    f->dump_unsigned("newest_map", superblock.newest_map);
    {
      RWLock::RLocker l(pg_map_lock);
      f->dump_unsigned("num_pgs", pg_map.size());
    }
    f->close_section();
  } else if (command == "flush_journal") {
    store->sync_and_flush();
  } else if (command == "dump_ops_in_flight") {
    op_tracker.dump_ops_in_flight(f);
  } else if (command == "dump_historic_ops") {
    op_tracker.dump_historic_ops(f);
  } else if (command == "dump_op_pq_state") {
    f->open_object_section("pq");
    op_shardedwq.dump(f);
    f->close_section();
  } else if (command == "dump_blacklist") {
    list<pair<entity_addr_t,utime_t> > bl;
    OSDMapRef curmap = service.get_osdmap();

    f->open_array_section("blacklist");
    curmap->get_blacklist(&bl);
    for (list<pair<entity_addr_t,utime_t> >::iterator it = bl.begin();
	it != bl.end(); ++it) {
      f->open_array_section("entry");
      f->open_object_section("entity_addr_t");
      it->first.dump(f);
      f->close_section(); //entity_addr_t
      it->second.localtime(f->dump_stream("expire_time"));
      f->close_section(); //entry
    }
    f->close_section(); //blacklist
  } else if (command == "dump_watchers") {
    list<obj_watch_item_t> watchers;
    // scan pg's
    {
      Mutex::Locker l(osd_lock);
      RWLock::RLocker l2(pg_map_lock);
      for (ceph::unordered_map<spg_t,PG*>::iterator it = pg_map.begin();
          it != pg_map.end();
          ++it) {

        list<obj_watch_item_t> pg_watchers;
        PG *pg = it->second;
        pg->lock();
        pg->get_watchers(pg_watchers);
        pg->unlock();
        watchers.splice(watchers.end(), pg_watchers);
      }
    }

    f->open_array_section("watchers");
    for (list<obj_watch_item_t>::iterator it = watchers.begin();
	it != watchers.end(); ++it) {

      f->open_array_section("watch");

      f->dump_string("namespace", it->obj.nspace);
      f->dump_string("object", it->obj.oid.name);

      f->open_object_section("entity_name");
      it->wi.name.dump(f);
      f->close_section(); //entity_name_t

      f->dump_int("cookie", it->wi.cookie);
      f->dump_int("timeout", it->wi.timeout_seconds);

      f->open_object_section("entity_addr_t");
      it->wi.addr.dump(f);
      f->close_section(); //entity_addr_t

      f->close_section(); //watch
    }

    f->close_section(); //watches
  } else if (command == "dump_reservations") {
    f->open_object_section("reservations");
    f->open_object_section("local_reservations");
    service.local_reserver.dump(f);
    f->close_section();
    f->open_object_section("remote_reservations");
    service.remote_reserver.dump(f);
    f->close_section();
    f->close_section();
  } else {
    assert(0 == "broken asok registration");
  }
  f->flush(ss);
  delete f;
  return true;
}

class TestOpsSocketHook : public AdminSocketHook {
  OSDService *service;
  ObjectStore *store;
public:
  TestOpsSocketHook(OSDService *s, ObjectStore *st) : service(s), store(st) {}
  bool call(std::string command, cmdmap_t& cmdmap, std::string format,
	    bufferlist& out) {
    stringstream ss;
    test_ops(service, store, command, cmdmap, ss);
    out.append(ss);
    return true;
  }
  void test_ops(OSDService *service, ObjectStore *store, std::string command,
     cmdmap_t& cmdmap, ostream &ss);

};

int OSD::init()
{
  CompatSet initial, diff;
  Mutex::Locker lock(osd_lock);
  if (is_stopping())
    return 0;

  tick_timer.init();
  service.backfill_request_timer.init();

  // mount.
  dout(2) << "mounting " << dev_path << " "
	  << (journal_path.empty() ? "(no journal)" : journal_path) << dendl;
  assert(store);  // call pre_init() first!

  int r = store->mount();
  if (r < 0) {
    derr << "OSD:init: unable to mount object store" << dendl;
    return r;
  }

  dout(2) << "boot" << dendl;

  // read superblock
  r = read_superblock();
  if (r < 0) {
    derr << "OSD::init() : unable to read osd superblock" << dendl;
    r = -EINVAL;
    goto out;
  }

  if (osd_compat.compare(superblock.compat_features) < 0) {
    derr << "The disk uses features unsupported by the executable." << dendl;
    derr << " ondisk features " << superblock.compat_features << dendl;
    derr << " daemon features " << osd_compat << dendl;

    if (osd_compat.writeable(superblock.compat_features)) {
      CompatSet diff = osd_compat.unsupported(superblock.compat_features);
      derr << "it is still writeable, though. Missing features: " << diff << dendl;
      r = -EOPNOTSUPP;
      goto out;
    }
    else {
      CompatSet diff = osd_compat.unsupported(superblock.compat_features);
      derr << "Cannot write to disk! Missing features: " << diff << dendl;
      r = -EOPNOTSUPP;
      goto out;
    }
  }

  assert_warn(whoami == superblock.whoami);
  if (whoami != superblock.whoami) {
    derr << "OSD::init: superblock says osd"
	 << superblock.whoami << " but i am osd." << whoami << dendl;
    r = -EINVAL;
    goto out;
  }

  initial = get_osd_initial_compat_set();
  diff = superblock.compat_features.unsupported(initial);
  if (superblock.compat_features.merge(initial)) {
    // We need to persist the new compat_set before we
    // do anything else
    dout(5) << "Upgrading superblock adding: " << diff << dendl;
    ObjectStore::Transaction t;
    write_superblock(t);
    r = store->apply_transaction(t);
    if (r < 0)
      goto out;
  }

  // make sure info object exists
  if (!store->exists(coll_t::META_COLL, service.infos_oid)) {
    dout(10) << "init creating/touching infos object" << dendl;
    ObjectStore::Transaction t;
    t.touch(coll_t::META_COLL, service.infos_oid);
    r = store->apply_transaction(t);
    if (r < 0)
      goto out;
  }

  // make sure snap mapper object exists
  if (!store->exists(coll_t::META_COLL, OSD::make_snapmapper_oid())) {
    dout(10) << "init creating/touching snapmapper object" << dendl;
    ObjectStore::Transaction t;
    t.touch(coll_t::META_COLL, OSD::make_snapmapper_oid());
    r = store->apply_transaction(t);
    if (r < 0)
      goto out;
  }

  class_handler = new ClassHandler(cct);
  cls_initialize(class_handler);

  if (cct->_conf->osd_open_classes_on_start) {
    int r = class_handler->open_all_classes();
    if (r)
      dout(1) << "warning: got an error loading one or more classes: " << cpp_strerror(r) << dendl;
  }

  // load up "current" osdmap
  assert_warn(!osdmap);
  if (osdmap) {
    derr << "OSD::init: unable to read current osdmap" << dendl;
    r = -EINVAL;
    goto out;
  }
  osdmap = get_map(superblock.current_epoch);
  check_osdmap_features(store);

  create_recoverystate_perf();

  {
    epoch_t bind_epoch = osdmap->get_epoch();
    service.set_epochs(NULL, NULL, &bind_epoch);
  }

  // load up pgs (as they previously existed)
  load_pgs();

  dout(2) << "superblock: i am osd." << superblock.whoami << dendl;

  create_logger();
    
  // i'm ready!
  client_messenger->add_dispatcher_head(this);
  cluster_messenger->add_dispatcher_head(this);

  hbclient_messenger->add_dispatcher_head(&heartbeat_dispatcher);
  hb_front_server_messenger->add_dispatcher_head(&heartbeat_dispatcher);
  hb_back_server_messenger->add_dispatcher_head(&heartbeat_dispatcher);

  objecter_messenger->add_dispatcher_head(&service.objecter_dispatcher);

  monc->set_want_keys(CEPH_ENTITY_TYPE_MON | CEPH_ENTITY_TYPE_OSD);
  r = monc->init();
  if (r < 0)
    goto out;

  // tell monc about log_client so it will know about mon session resets
  monc->set_log_client(&clog);

  osd_tp.start();
  osd_op_tp.start();
  recovery_tp.start();
  disk_tp.start();
  command_tp.start();

  set_disk_tp_priority();

  // start the heartbeat
  heartbeat_thread.create();

  // tick
  tick_timer.add_event_after(cct->_conf->osd_heartbeat_interval, new C_Tick(this));

  service.init();
  service.publish_map(osdmap);
  service.publish_superblock(superblock);

  osd_lock.Unlock();

  r = monc->authenticate();
  if (r < 0) {
    osd_lock.Lock(); // locker is going to unlock this on function exit
    if (is_stopping())
      r =  0;
    goto monout;
  }

  while (monc->wait_auth_rotating(30.0) < 0) {
    derr << "unable to obtain rotating service keys; retrying" << dendl;
  }

  osd_lock.Lock();
  if (is_stopping())
    return 0;

  check_config();

  dout(10) << "ensuring pgs have consumed prior maps" << dendl;
  consume_map();
  peering_wq.drain();

  dout(0) << "done with init, starting boot process" << dendl;
  set_state(STATE_BOOTING);
  start_boot();

  return 0;
monout:
  monc->shutdown();

out:
  store->umount();
  delete store;
  return r;
}

void OSD::final_init()
{
  int r;
  AdminSocket *admin_socket = cct->get_admin_socket();
  asok_hook = new OSDSocketHook(this);
  r = admin_socket->register_command("status", "status", asok_hook,
				     "high-level status of OSD");
  assert(r == 0);
  r = admin_socket->register_command("flush_journal", "flush_journal",
                                     asok_hook,
                                     "flush the journal to permanent store");
  assert(r == 0);
  r = admin_socket->register_command("dump_ops_in_flight",
				     "dump_ops_in_flight", asok_hook,
				     "show the ops currently in flight");
  assert(r == 0);
  r = admin_socket->register_command("dump_historic_ops", "dump_historic_ops",
				     asok_hook,
				     "show slowest recent ops");
  assert(r == 0);
  r = admin_socket->register_command("dump_op_pq_state", "dump_op_pq_state",
				     asok_hook,
				     "dump op priority queue state");
  assert(r == 0);
  r = admin_socket->register_command("dump_blacklist", "dump_blacklist",
				     asok_hook,
				     "dump blacklisted clients and times");
  assert(r == 0);
  r = admin_socket->register_command("dump_watchers", "dump_watchers",
				     asok_hook,
				     "show clients which have active watches,"
				     " and on which objects");
  assert(r == 0);
  r = admin_socket->register_command("dump_reservations", "dump_reservations",
				     asok_hook,
				     "show recovery reservations");
  assert(r == 0);

  test_ops_hook = new TestOpsSocketHook(&(this->service), this->store);
  // Note: pools are CephString instead of CephPoolname because
  // these commands traditionally support both pool names and numbers
  r = admin_socket->register_command(
   "setomapval",
   "setomapval " \
   "name=pool,type=CephString " \
   "name=objname,type=CephObjectname " \
   "name=key,type=CephString "\
   "name=val,type=CephString",
   test_ops_hook,
   "set omap key");
  assert(r == 0);
  r = admin_socket->register_command(
    "rmomapkey",
    "rmomapkey " \
    "name=pool,type=CephString " \
    "name=objname,type=CephObjectname " \
    "name=key,type=CephString",
    test_ops_hook,
    "remove omap key");
  assert(r == 0);
  r = admin_socket->register_command(
    "setomapheader",
    "setomapheader " \
    "name=pool,type=CephString " \
    "name=objname,type=CephObjectname " \
    "name=header,type=CephString",
    test_ops_hook,
    "set omap header");
  assert(r == 0);

  r = admin_socket->register_command(
    "getomap",
    "getomap " \
    "name=pool,type=CephString " \
    "name=objname,type=CephObjectname",
    test_ops_hook,
    "output entire object map");
  assert(r == 0);

  r = admin_socket->register_command(
    "truncobj",
    "truncobj " \
    "name=pool,type=CephString " \
    "name=objname,type=CephObjectname " \
    "name=len,type=CephInt",
    test_ops_hook,
    "truncate object to length");
  assert(r == 0);

  r = admin_socket->register_command(
    "injectdataerr",
    "injectdataerr " \
    "name=pool,type=CephString " \
    "name=objname,type=CephObjectname",
    test_ops_hook,
    "inject data error into omap");
  assert(r == 0);

  r = admin_socket->register_command(
    "injectmdataerr",
    "injectmdataerr " \
    "name=pool,type=CephString " \
    "name=objname,type=CephObjectname",
    test_ops_hook,
    "inject metadata error");
  assert(r == 0);
}

void OSD::create_logger()
{
  dout(10) << "create_logger" << dendl;

  PerfCountersBuilder osd_plb(cct, "osd", l_osd_first, l_osd_last);

  osd_plb.add_u64(l_osd_opq, "opq");       // op queue length (waiting to be processed yet)
  osd_plb.add_u64(l_osd_op_wip, "op_wip");   // rep ops currently being processed (primary)

  osd_plb.add_u64_counter(l_osd_op,       "op");           // client ops
  osd_plb.add_u64_counter(l_osd_op_inb,   "op_in_bytes");       // client op in bytes (writes)
  osd_plb.add_u64_counter(l_osd_op_outb,  "op_out_bytes");      // client op out bytes (reads)
  osd_plb.add_time_avg(l_osd_op_lat,   "op_latency");       // client op latency
  osd_plb.add_time_avg(l_osd_op_process_lat, "op_process_latency");   // client op process latency

  osd_plb.add_u64_counter(l_osd_op_r,      "op_r");        // client reads
  osd_plb.add_u64_counter(l_osd_op_r_outb, "op_r_out_bytes");   // client read out bytes
  osd_plb.add_time_avg(l_osd_op_r_lat,  "op_r_latency");    // client read latency
  osd_plb.add_time_avg(l_osd_op_r_process_lat, "op_r_process_latency");   // client read process latency
  osd_plb.add_u64_counter(l_osd_op_w,      "op_w");        // client writes
  osd_plb.add_u64_counter(l_osd_op_w_inb,  "op_w_in_bytes");    // client write in bytes
  osd_plb.add_time_avg(l_osd_op_w_rlat, "op_w_rlat");   // client write readable/applied latency
  osd_plb.add_time_avg(l_osd_op_w_lat,  "op_w_latency");    // client write latency
  osd_plb.add_time_avg(l_osd_op_w_process_lat, "op_w_process_latency");   // client write process latency
  osd_plb.add_u64_counter(l_osd_op_rw,     "op_rw");       // client rmw
  osd_plb.add_u64_counter(l_osd_op_rw_inb, "op_rw_in_bytes");   // client rmw in bytes
  osd_plb.add_u64_counter(l_osd_op_rw_outb,"op_rw_out_bytes");  // client rmw out bytes
  osd_plb.add_time_avg(l_osd_op_rw_rlat,"op_rw_rlat");  // client rmw readable/applied latency
  osd_plb.add_time_avg(l_osd_op_rw_lat, "op_rw_latency");   // client rmw latency
  osd_plb.add_time_avg(l_osd_op_rw_process_lat, "op_rw_process_latency");   // client rmw process latency

  osd_plb.add_u64_counter(l_osd_sop,       "subop");         // subops
  osd_plb.add_u64_counter(l_osd_sop_inb,   "subop_in_bytes");     // subop in bytes
  osd_plb.add_time_avg(l_osd_sop_lat,   "subop_latency");     // subop latency

  osd_plb.add_u64_counter(l_osd_sop_w,     "subop_w");          // replicated (client) writes
  osd_plb.add_u64_counter(l_osd_sop_w_inb, "subop_w_in_bytes");      // replicated write in bytes
  osd_plb.add_time_avg(l_osd_sop_w_lat, "subop_w_latency");      // replicated write latency
  osd_plb.add_u64_counter(l_osd_sop_pull,     "subop_pull");       // pull request
  osd_plb.add_time_avg(l_osd_sop_pull_lat, "subop_pull_latency");
  osd_plb.add_u64_counter(l_osd_sop_push,     "subop_push");       // push (write)
  osd_plb.add_u64_counter(l_osd_sop_push_inb, "subop_push_in_bytes");
  osd_plb.add_time_avg(l_osd_sop_push_lat, "subop_push_latency");

  osd_plb.add_u64_counter(l_osd_pull,      "pull");       // pull requests sent
  osd_plb.add_u64_counter(l_osd_push,      "push");       // push messages
  osd_plb.add_u64_counter(l_osd_push_outb, "push_out_bytes");  // pushed bytes

  osd_plb.add_u64_counter(l_osd_push_in,    "push_in");        // inbound push messages
  osd_plb.add_u64_counter(l_osd_push_inb,   "push_in_bytes");  // inbound pushed bytes

  osd_plb.add_u64_counter(l_osd_rop, "recovery_ops");       // recovery ops (started)

  osd_plb.add_u64(l_osd_loadavg, "loadavg");
  osd_plb.add_u64(l_osd_buf, "buffer_bytes");       // total ceph::buffer bytes

  osd_plb.add_u64(l_osd_pg, "numpg");   // num pgs
  osd_plb.add_u64(l_osd_pg_primary, "numpg_primary"); // num primary pgs
  osd_plb.add_u64(l_osd_pg_replica, "numpg_replica"); // num replica pgs
  osd_plb.add_u64(l_osd_pg_stray, "numpg_stray");   // num stray pgs
  osd_plb.add_u64(l_osd_hb_to, "heartbeat_to_peers");     // heartbeat peers we send to
  osd_plb.add_u64(l_osd_hb_from, "heartbeat_from_peers"); // heartbeat peers we recv from
  osd_plb.add_u64_counter(l_osd_map, "map_messages");           // osdmap messages
  osd_plb.add_u64_counter(l_osd_mape, "map_message_epochs");         // osdmap epochs
  osd_plb.add_u64_counter(l_osd_mape_dup, "map_message_epoch_dups"); // dup osdmap epochs
  osd_plb.add_u64_counter(l_osd_waiting_for_map,
			  "messages_delayed_for_map"); // dup osdmap epochs

  osd_plb.add_u64(l_osd_stat_bytes, "stat_bytes");
  osd_plb.add_u64(l_osd_stat_bytes_used, "stat_bytes_used");
  osd_plb.add_u64(l_osd_stat_bytes_avail, "stat_bytes_avail");

  osd_plb.add_u64_counter(l_osd_copyfrom, "copyfrom");

  osd_plb.add_u64_counter(l_osd_tier_promote, "tier_promote");
  osd_plb.add_u64_counter(l_osd_tier_flush, "tier_flush");
  osd_plb.add_u64_counter(l_osd_tier_flush_fail, "tier_flush_fail");
  osd_plb.add_u64_counter(l_osd_tier_try_flush, "tier_try_flush");
  osd_plb.add_u64_counter(l_osd_tier_try_flush_fail, "tier_try_flush_fail");
  osd_plb.add_u64_counter(l_osd_tier_evict, "tier_evict");
  osd_plb.add_u64_counter(l_osd_tier_whiteout, "tier_whiteout");
  osd_plb.add_u64_counter(l_osd_tier_dirty, "tier_dirty");
  osd_plb.add_u64_counter(l_osd_tier_clean, "tier_clean");
  osd_plb.add_u64_counter(l_osd_tier_delay, "tier_delay");

  osd_plb.add_u64_counter(l_osd_agent_wake, "agent_wake");
  osd_plb.add_u64_counter(l_osd_agent_skip, "agent_skip");
  osd_plb.add_u64_counter(l_osd_agent_flush, "agent_flush");
  osd_plb.add_u64_counter(l_osd_agent_evict, "agent_evict");

  logger = osd_plb.create_perf_counters();
  cct->get_perfcounters_collection()->add(logger);
}

void OSD::create_recoverystate_perf()
{
  dout(10) << "create_recoverystate_perf" << dendl;

  PerfCountersBuilder rs_perf(cct, "recoverystate_perf", rs_first, rs_last);

  rs_perf.add_time_avg(rs_initial_latency, "initial_latency");
  rs_perf.add_time_avg(rs_started_latency, "started_latency");
  rs_perf.add_time_avg(rs_reset_latency, "reset_latency");
  rs_perf.add_time_avg(rs_start_latency, "start_latency");
  rs_perf.add_time_avg(rs_primary_latency, "primary_latency");
  rs_perf.add_time_avg(rs_peering_latency, "peering_latency");
  rs_perf.add_time_avg(rs_backfilling_latency, "backfilling_latency");
  rs_perf.add_time_avg(rs_waitremotebackfillreserved_latency, "waitremotebackfillreserved_latency");
  rs_perf.add_time_avg(rs_waitlocalbackfillreserved_latency, "waitlocalbackfillreserved_latency");
  rs_perf.add_time_avg(rs_notbackfilling_latency, "notbackfilling_latency");
  rs_perf.add_time_avg(rs_repnotrecovering_latency, "repnotrecovering_latency");
  rs_perf.add_time_avg(rs_repwaitrecoveryreserved_latency, "repwaitrecoveryreserved_latency");
  rs_perf.add_time_avg(rs_repwaitbackfillreserved_latency, "repwaitbackfillreserved_latency");
  rs_perf.add_time_avg(rs_RepRecovering_latency, "RepRecovering_latency");
  rs_perf.add_time_avg(rs_activating_latency, "activating_latency");
  rs_perf.add_time_avg(rs_waitlocalrecoveryreserved_latency, "waitlocalrecoveryreserved_latency");
  rs_perf.add_time_avg(rs_waitremoterecoveryreserved_latency, "waitremoterecoveryreserved_latency");
  rs_perf.add_time_avg(rs_recovering_latency, "recovering_latency");
  rs_perf.add_time_avg(rs_recovered_latency, "recovered_latency");
  rs_perf.add_time_avg(rs_clean_latency, "clean_latency");
  rs_perf.add_time_avg(rs_active_latency, "active_latency");
  rs_perf.add_time_avg(rs_replicaactive_latency, "replicaactive_latency");
  rs_perf.add_time_avg(rs_stray_latency, "stray_latency");
  rs_perf.add_time_avg(rs_getinfo_latency, "getinfo_latency");
  rs_perf.add_time_avg(rs_getlog_latency, "getlog_latency");
  rs_perf.add_time_avg(rs_waitactingchange_latency, "waitactingchange_latency");
  rs_perf.add_time_avg(rs_incomplete_latency, "incomplete_latency");
  rs_perf.add_time_avg(rs_getmissing_latency, "getmissing_latency");
  rs_perf.add_time_avg(rs_waitupthru_latency, "waitupthru_latency");

  recoverystate_perf = rs_perf.create_perf_counters();
  cct->get_perfcounters_collection()->add(recoverystate_perf);
}

void OSD::suicide(int exitcode)
{
  if (cct->_conf->filestore_blackhole) {
    derr << " filestore_blackhole=true, doing abbreviated shutdown" << dendl;
    _exit(exitcode);
  }

  // turn off lockdep; the surviving threads tend to fight with exit() below
  g_lockdep = 0;

  derr << " pausing thread pools" << dendl;
  osd_tp.pause();
  osd_op_tp.pause();
  disk_tp.pause();
  recovery_tp.pause();
  command_tp.pause();

  derr << " flushing io" << dendl;
  store->sync_and_flush();

  derr << " removing pid file" << dendl;
  pidfile_remove();

  derr << " exit" << dendl;
  exit(exitcode);
}

int OSD::shutdown()
{
  if (!service.prepare_to_stop())
    return 0; // already shutting down
  osd_lock.Lock();
  if (is_stopping()) {
    osd_lock.Unlock();
    return 0;
  }
  derr << "shutdown" << dendl;

  set_state(STATE_STOPPING);

  // Debugging
  cct->_conf->set_val("debug_osd", "100");
  cct->_conf->set_val("debug_journal", "100");
  cct->_conf->set_val("debug_filestore", "100");
  cct->_conf->set_val("debug_ms", "100");
  cct->_conf->apply_changes(NULL);

  service.start_shutdown();

  dispatch_sessions_waiting_on_map();

  // Shutdown PGs
  {
    RWLock::RLocker l(pg_map_lock);
    for (ceph::unordered_map<spg_t, PG*>::iterator p = pg_map.begin();
        p != pg_map.end();
        ++p) {
      dout(20) << " kicking pg " << p->first << dendl;
      p->second->lock();
      p->second->on_shutdown();
      p->second->unlock();
      p->second->osr->flush();
    }
  }
  
  // finish ops
  op_shardedwq.drain(); // should already be empty except for lagard PGs
  {
    Mutex::Locker l(finished_lock);
    finished.clear(); // zap waiters (bleh, this is messy)
  }

  // unregister commands
  cct->get_admin_socket()->unregister_command("status");
  cct->get_admin_socket()->unregister_command("flush_journal");
  cct->get_admin_socket()->unregister_command("dump_ops_in_flight");
  cct->get_admin_socket()->unregister_command("dump_historic_ops");
  cct->get_admin_socket()->unregister_command("dump_op_pq_state");
  cct->get_admin_socket()->unregister_command("dump_blacklist");
  cct->get_admin_socket()->unregister_command("dump_watchers");
  cct->get_admin_socket()->unregister_command("dump_reservations");
  delete asok_hook;
  asok_hook = NULL;

  cct->get_admin_socket()->unregister_command("setomapval");
  cct->get_admin_socket()->unregister_command("rmomapkey");
  cct->get_admin_socket()->unregister_command("setomapheader");
  cct->get_admin_socket()->unregister_command("getomap");
  cct->get_admin_socket()->unregister_command("truncobj");
  cct->get_admin_socket()->unregister_command("injectdataerr");
  cct->get_admin_socket()->unregister_command("injectmdataerr");
  delete test_ops_hook;
  test_ops_hook = NULL;

  osd_lock.Unlock();

  heartbeat_lock.Lock();
  heartbeat_stop = true;
  heartbeat_cond.Signal();
  heartbeat_lock.Unlock();
  heartbeat_thread.join();

  recovery_tp.drain();
  recovery_tp.stop();
  dout(10) << "recovery tp stopped" << dendl;

  osd_tp.drain();
  osd_tp.stop();
  dout(10) << "op tp stopped" << dendl;

  osd_op_tp.drain();
  osd_op_tp.stop();
  dout(10) << "op sharded tp stopped" << dendl;

  command_tp.drain();
  command_tp.stop();
  dout(10) << "command tp stopped" << dendl;

  disk_tp.drain();
  disk_tp.stop();
  dout(10) << "disk tp paused (new)" << dendl;

  dout(10) << "stopping agent" << dendl;
  service.agent_stop();

  osd_lock.Lock();

  reset_heartbeat_peers();

  tick_timer.shutdown();

  // note unmount epoch
  dout(10) << "noting clean unmount in epoch " << osdmap->get_epoch() << dendl;
  superblock.mounted = service.get_boot_epoch();
  superblock.clean_thru = osdmap->get_epoch();
  ObjectStore::Transaction t;
  write_superblock(t);
  int r = store->apply_transaction(t);
  if (r) {
    derr << "OSD::shutdown: error writing superblock: "
	 << cpp_strerror(r) << dendl;
  }

  dout(10) << "syncing store" << dendl;
  store->flush();
  store->sync();
  store->umount();
  delete store;
  store = 0;
  dout(10) << "Store synced" << dendl;

  {
    Mutex::Locker l(pg_stat_queue_lock);
    assert(pg_stat_queue.empty());
  }
  peering_wq.clear();
  // Remove PGs
#ifdef PG_DEBUG_REFS
  service.dump_live_pgids();
#endif
  {
    RWLock::RLocker l(pg_map_lock);
    for (ceph::unordered_map<spg_t, PG*>::iterator p = pg_map.begin();
        p != pg_map.end();
        ++p) {
      dout(20) << " kicking pg " << p->first << dendl;
      p->second->lock();
      if (p->second->ref.read() != 1) {
        derr << "pgid " << p->first << " has ref count of "
            << p->second->ref.read() << dendl;
        assert(0);
      }
      p->second->unlock();
      p->second->put("PGMap");
    }
    pg_map.clear();
  }
#ifdef PG_DEBUG_REFS
  service.dump_live_pgids();
#endif
  cct->_conf->remove_observer(this);

  monc->shutdown();
  osd_lock.Unlock();

  osdmap = OSDMapRef();
  service.shutdown();
  op_tracker.on_shutdown();

  class_handler->shutdown();
  client_messenger->shutdown();
  cluster_messenger->shutdown();
  hbclient_messenger->shutdown();
  objecter_messenger->shutdown();
  hb_front_server_messenger->shutdown();
  hb_back_server_messenger->shutdown();
  peering_wq.clear();
  return r;
}

void OSD::write_superblock(ObjectStore::Transaction& t)
{
  dout(10) << "write_superblock " << superblock << dendl;

  //hack: at minimum it's using the baseline feature set
  if (!superblock.compat_features.incompat.mask |
      CEPH_OSD_FEATURE_INCOMPAT_BASE.id)
    superblock.compat_features.incompat.insert(CEPH_OSD_FEATURE_INCOMPAT_BASE);

  bufferlist bl;
  ::encode(superblock, bl);
  t.write(coll_t::META_COLL, OSD_SUPERBLOCK_POBJECT, 0, bl.length(), bl);
}

int OSD::read_superblock()
{
  bufferlist bl;
  int r = store->read(coll_t::META_COLL, OSD_SUPERBLOCK_POBJECT, 0, 0, bl);
  if (r < 0)
    return r;

  bufferlist::iterator p = bl.begin();
  ::decode(superblock, p);

  dout(10) << "read_superblock " << superblock << dendl;
  
  return 0;
}



void OSD::recursive_remove_collection(ObjectStore *store, coll_t tmp)
{
  OSDriver driver(
    store,
    coll_t(),
    make_snapmapper_oid());

  spg_t pg;
  tmp.is_pg_prefix(pg);

  ObjectStore::Transaction t;
  SnapMapper mapper(&driver, 0, 0, 0, pg.shard);

  vector<ghobject_t> objects;
  store->collection_list(tmp, objects);

  // delete them.
  unsigned removed = 0;
  for (vector<ghobject_t>::iterator p = objects.begin();
       p != objects.end();
       ++p, removed++) {
    OSDriver::OSTransaction _t(driver.get_transaction(&t));
    int r = mapper.remove_oid(p->hobj, &_t);
    if (r != 0 && r != -ENOENT)
      assert(0);
    t.collection_remove(tmp, *p);
    if (removed > 300) {
      int r = store->apply_transaction(t);
      assert(r == 0);
      t = ObjectStore::Transaction();
      removed = 0;
    }
  }
  t.remove_collection(tmp);
  int r = store->apply_transaction(t);
  assert(r == 0);
  store->sync_and_flush();
}


// ======================================================
// PG's

PGPool OSD::_get_pool(int id, OSDMapRef createmap)
{
  if (!createmap->have_pg_pool(id)) {
    dout(5) << __func__ << ": the OSDmap does not contain a PG pool with id = "
	    << id << dendl;
    assert(0);
  }

  PGPool p = PGPool(id, createmap->get_pool_name(id),
		    createmap->get_pg_pool(id)->auid);
    
  const pg_pool_t *pi = createmap->get_pg_pool(id);
  p.info = *pi;
  p.snapc = pi->get_snap_context();

  pi->build_removed_snaps(p.cached_removed_snaps);
  dout(10) << "_get_pool " << p.id << dendl;
  return p;
}

PG *OSD::_open_lock_pg(
  OSDMapRef createmap,
  spg_t pgid, bool no_lockdep_check, bool hold_map_lock)
{
  assert(osd_lock.is_locked());

  PG* pg = _make_pg(createmap, pgid);
  {
    RWLock::WLocker l(pg_map_lock);
    pg->lock(no_lockdep_check);
    pg_map[pgid] = pg;
    pg->get("PGMap");  // because it's in pg_map
    service.pg_add_epoch(pg->info.pgid, createmap->get_epoch());
    wake_pg_waiters(pg, pgid);
  }
  return pg;
}

PG* OSD::_make_pg(
  OSDMapRef createmap,
  spg_t pgid)
{
  dout(10) << "_open_lock_pg " << pgid << dendl;
  PGPool pool = _get_pool(pgid.pool(), createmap);

  // create
  PG *pg;
  hobject_t logoid = make_pg_log_oid(pgid);
  hobject_t infooid = make_pg_biginfo_oid(pgid);
  if (createmap->get_pg_type(pgid.pgid) == pg_pool_t::TYPE_REPLICATED ||
      createmap->get_pg_type(pgid.pgid) == pg_pool_t::TYPE_ERASURE)
    pg = new ReplicatedPG(&service, createmap, pool, pgid, logoid, infooid);
  else 
    assert(0);

  return pg;
}


void OSD::add_newly_split_pg(PG *pg, PG::RecoveryCtx *rctx)
{
  epoch_t e(service.get_osdmap()->get_epoch());
  pg->get("PGMap");  // For pg_map
  pg_map[pg->info.pgid] = pg;
  service.pg_add_epoch(pg->info.pgid, pg->get_osdmap()->get_epoch());
  wake_pg_waiters(pg, pg->info.pgid);

  dout(10) << "Adding newly split pg " << *pg << dendl;
  vector<int> up, acting;
  pg->get_osdmap()->pg_to_up_acting_osds(pg->info.pgid.pgid, up, acting);
  int role = OSDMap::calc_pg_role(service.whoami, acting);
  pg->set_role(role);
  pg->reg_next_scrub();
  pg->handle_loaded(rctx);
  pg->write_if_dirty(*(rctx->transaction));
  pg->queue_null(e, e);
  map<spg_t, list<PG::CephPeeringEvtRef> >::iterator to_wake =
    peering_wait_for_split.find(pg->info.pgid);
  if (to_wake != peering_wait_for_split.end()) {
    for (list<PG::CephPeeringEvtRef>::iterator i =
	   to_wake->second.begin();
	 i != to_wake->second.end();
	 ++i) {
      pg->queue_peering_event(*i);
    }
    peering_wait_for_split.erase(to_wake);
  }
  if (!service.get_osdmap()->have_pg_pool(pg->info.pgid.pool()))
    _remove_pg(pg);
}

OSD::res_result OSD::_try_resurrect_pg(
  OSDMapRef curmap, spg_t pgid, spg_t *resurrected, PGRef *old_pg_state)
{
  assert(resurrected);
  assert(old_pg_state);
  // find nearest ancestor
  DeletingStateRef df;
  spg_t cur(pgid);
  while (true) {
    df = service.deleting_pgs.lookup(cur);
    if (df)
      break;
    if (!cur.ps())
      break;
    cur = cur.get_parent();
  }
  if (!df)
    return RES_NONE; // good to go

  df->old_pg_state->lock();
  OSDMapRef create_map = df->old_pg_state->get_osdmap();
  df->old_pg_state->unlock();

  set<spg_t> children;
  if (cur == pgid) {
    if (df->try_stop_deletion()) {
      dout(10) << __func__ << ": halted deletion on pg " << pgid << dendl;
      *resurrected = cur;
      *old_pg_state = df->old_pg_state;
      service.deleting_pgs.remove(pgid); // PG is no longer being removed!
      return RES_SELF;
    } else {
      // raced, ensure we don't see DeletingStateRef when we try to
      // delete this pg
      service.deleting_pgs.remove(pgid);
      return RES_NONE;
    }
  } else if (cur.is_split(create_map->get_pg_num(cur.pool()),
			  curmap->get_pg_num(cur.pool()),
			  &children) &&
	     children.count(pgid)) {
    if (df->try_stop_deletion()) {
      dout(10) << __func__ << ": halted deletion on ancestor pg " << pgid
	       << dendl;
      *resurrected = cur;
      *old_pg_state = df->old_pg_state;
      service.deleting_pgs.remove(cur); // PG is no longer being removed!
      return RES_PARENT;
    } else {
      /* this is not a problem, failing to cancel proves that all objects
       * have been removed, so no hobject_t overlap is possible
       */
      return RES_NONE;
    }
  }
  return RES_NONE;
}

PG *OSD::_create_lock_pg(
  OSDMapRef createmap,
  spg_t pgid,
  bool newly_created,
  bool hold_map_lock,
  bool backfill,
  int role,
  vector<int>& up, int up_primary,
  vector<int>& acting, int acting_primary,
  pg_history_t history,
  pg_interval_map_t& pi,
  ObjectStore::Transaction& t)
{
  assert(osd_lock.is_locked());
  dout(20) << "_create_lock_pg pgid " << pgid << dendl;

  PG *pg = _open_lock_pg(createmap, pgid, true, hold_map_lock);

  service.init_splits_between(pgid, pg->get_osdmap(), service.get_osdmap());

  pg->init(
    role,
    up,
    up_primary,
    acting,
    acting_primary,
    history,
    pi,
    backfill,
    &t);

  dout(7) << "_create_lock_pg " << *pg << dendl;
  return pg;
}

PG *OSD::get_pg_or_queue_for_pg(const spg_t& pgid, OpRequestRef& op)
{
  {
    RWLock::RLocker l(pg_map_lock);
    ceph::unordered_map<spg_t, PG*>::iterator i = pg_map.find(pgid);
    if (i != pg_map.end())
      return i->second;
  }
  RWLock::WLocker l(pg_map_lock);
  ceph::unordered_map<spg_t, PG*>::iterator i = pg_map.find(pgid);
  if (i != pg_map.end()) {
    return i->second;
  } else {
    waiting_for_pg[pgid].push_back(op);
    return NULL;
  }
}

bool OSD::_have_pg(spg_t pgid)
{
  assert(osd_lock.is_locked());
  RWLock::RLocker l(pg_map_lock);
  return pg_map.count(pgid);
}

PG *OSD::_lookup_lock_pg(spg_t pgid)
{
  assert(osd_lock.is_locked());
  RWLock::RLocker l(pg_map_lock);
  if (!pg_map.count(pgid))
    return NULL;
  PG *pg = pg_map[pgid];
  pg->lock();
  return pg;
}


PG *OSD::_lookup_pg(spg_t pgid)
{
  assert(osd_lock.is_locked());
  RWLock::RLocker l(pg_map_lock);
  if (!pg_map.count(pgid))
    return NULL;
  PG *pg = pg_map[pgid];
  return pg;
}

PG *OSD::_lookup_lock_pg_with_map_lock_held(spg_t pgid)
{
  assert(osd_lock.is_locked());
  assert(pg_map.count(pgid));
  PG *pg = pg_map[pgid];
  pg->lock();
  return pg;
}

void OSD::load_pgs()
{
  assert(osd_lock.is_locked());
  dout(0) << "load_pgs" << dendl;
  {
    RWLock::RLocker l(pg_map_lock);
    assert(pg_map.empty());
  }

  vector<coll_t> ls;
  int r = store->list_collections(ls);
  if (r < 0) {
    derr << "failed to list pgs: " << cpp_strerror(-r) << dendl;
  }

  set<spg_t> head_pgs;
  map<spg_t, interval_set<snapid_t> > pgs;
  for (vector<coll_t>::iterator it = ls.begin();
       it != ls.end();
       ++it) {
    spg_t pgid;
    snapid_t snap;
    uint64_t seq;

    if (it->is_temp(pgid) ||
	it->is_removal(&seq, &pgid)) {
      dout(10) << "load_pgs " << *it << " clearing temp" << dendl;
      recursive_remove_collection(store, *it);
      continue;
    }

    if (it->is_pg(pgid, snap)) {
      if (snap != CEPH_NOSNAP) {
	dout(10) << "load_pgs skipping snapped dir " << *it
		 << " (pg " << pgid << " snap " << snap << ")" << dendl;
	pgs[pgid].insert(snap);
      } else {
	pgs[pgid];
	head_pgs.insert(pgid);
      }
      continue;
    }

    dout(10) << "load_pgs ignoring unrecognized " << *it << dendl;
  }

  bool has_upgraded = false;
  for (map<spg_t, interval_set<snapid_t> >::iterator i = pgs.begin();
       i != pgs.end();
       ++i) {
    spg_t pgid(i->first);

    if (!head_pgs.count(pgid)) {
      dout(10) << __func__ << ": " << pgid << " has orphan snap collections " << i->second
	       << " with no head" << dendl;
      continue;
    }

    if (!osdmap->have_pg_pool(pgid.pool())) {
      dout(10) << __func__ << ": skipping PG " << pgid << " because we don't have pool "
	       << pgid.pool() << dendl;
      continue;
    }

    if (pgid.preferred() >= 0) {
      dout(10) << __func__ << ": skipping localized PG " << pgid << dendl;
      // FIXME: delete it too, eventually
      continue;
    }

    dout(10) << "pgid " << pgid << " coll " << coll_t(pgid) << dendl;
    bufferlist bl;
    epoch_t map_epoch = PG::peek_map_epoch(store, coll_t(pgid), service.infos_oid, &bl);

    PG *pg = _open_lock_pg(map_epoch == 0 ? osdmap : service.get_map(map_epoch), pgid);
    // there can be no waiters here, so we don't call wake_pg_waiters

    // read pg state, log
    pg->read_state(store, bl);

    if (pg->must_upgrade()) {
      if (!has_upgraded) {
	derr << "PGs are upgrading" << dendl;
	has_upgraded = true;
      }
      dout(10) << "PG " << pg->info.pgid
	       << " must upgrade..." << dendl;
      pg->upgrade(store, i->second);
    } else if (!i->second.empty()) {
      // handle upgrade bug
      for (interval_set<snapid_t>::iterator j = i->second.begin();
	   j != i->second.end();
	   ++j) {
	for (snapid_t k = j.get_start();
	     k != j.get_start() + j.get_len();
	     ++k) {
	  assert(store->collection_empty(coll_t(pgid, k)));
	  ObjectStore::Transaction t;
	  t.remove_collection(coll_t(pgid, k));
	  store->apply_transaction(t);
	}
      }
    }

    if (!pg->snap_collections.empty()) {
      pg->snap_collections.clear();
      pg->dirty_big_info = true;
      pg->dirty_info = true;
      ObjectStore::Transaction t;
      pg->write_if_dirty(t);
      store->apply_transaction(t);
    }

    service.init_splits_between(pg->info.pgid, pg->get_osdmap(), osdmap);

    // generate state for PG's current mapping
    int primary, up_primary;
    vector<int> acting, up;
    pg->get_osdmap()->pg_to_up_acting_osds(
      pgid.pgid, &up, &up_primary, &acting, &primary);
    pg->init_primary_up_acting(
      up,
      acting,
      up_primary,
      primary);
    int role = OSDMap::calc_pg_role(whoami, pg->acting);
    pg->set_role(role);

    pg->reg_next_scrub();

    PG::RecoveryCtx rctx(0, 0, 0, 0, 0, 0);
    pg->handle_loaded(&rctx);

    dout(10) << "load_pgs loaded " << *pg << " " << pg->pg_log.get_log() << dendl;
    pg->unlock();
  }
  {
    RWLock::RLocker l(pg_map_lock);
    dout(0) << "load_pgs opened " << pg_map.size() << " pgs" << dendl;
  }
  
  build_past_intervals_parallel();
}


/*
 * build past_intervals efficiently on old, degraded, and buried
 * clusters.  this is important for efficiently catching up osds that
 * are way behind on maps to the current cluster state.
 *
 * this is a parallel version of PG::generate_past_intervals().
 * follow the same logic, but do all pgs at the same time so that we
 * can make a single pass across the osdmap history.
 */
struct pistate {
  epoch_t start, end;
  vector<int> old_acting, old_up;
  epoch_t same_interval_since;
  int primary;
  int up_primary;
};

void OSD::build_past_intervals_parallel()
{
  map<PG*,pistate> pis;

  // calculate untion of map range
  epoch_t end_epoch = superblock.oldest_map;
  epoch_t cur_epoch = superblock.newest_map;
  {
    RWLock::RLocker l(pg_map_lock);
    for (ceph::unordered_map<spg_t, PG*>::iterator i = pg_map.begin();
        i != pg_map.end();
        ++i) {
      PG *pg = i->second;

      epoch_t start, end;
      if (!pg->_calc_past_interval_range(&start, &end))
        continue;

      dout(10) << pg->info.pgid << " needs " << start << "-" << end << dendl;
      pistate& p = pis[pg];
      p.start = start;
      p.end = end;
      p.same_interval_since = 0;

      if (start < cur_epoch)
        cur_epoch = start;
      if (end > end_epoch)
        end_epoch = end;
    }
  }
  if (pis.empty()) {
    dout(10) << __func__ << " nothing to build" << dendl;
    return;
  }

  dout(1) << __func__ << " over " << cur_epoch << "-" << end_epoch << dendl;
  assert(cur_epoch <= end_epoch);

  OSDMapRef cur_map, last_map;
  for ( ; cur_epoch <= end_epoch; cur_epoch++) {
    dout(10) << __func__ << " epoch " << cur_epoch << dendl;
    last_map = cur_map;
    cur_map = get_map(cur_epoch);

    for (map<PG*,pistate>::iterator i = pis.begin(); i != pis.end(); ++i) {
      PG *pg = i->first;
      pistate& p = i->second;

      if (cur_epoch < p.start || cur_epoch > p.end)
	continue;

      vector<int> acting, up;
      int up_primary;
      int primary;
      cur_map->pg_to_up_acting_osds(
	pg->info.pgid.pgid, &up, &up_primary, &acting, &primary);

      if (p.same_interval_since == 0) {
	dout(10) << __func__ << " epoch " << cur_epoch << " pg " << pg->info.pgid
		 << " first map, acting " << acting
		 << " up " << up << ", same_interval_since = " << cur_epoch << dendl;
	p.same_interval_since = cur_epoch;
	p.old_up = up;
	p.old_acting = acting;
	p.primary = primary;
	p.up_primary = up_primary;
	continue;
      }
      assert(last_map);

      std::stringstream debug;
      bool new_interval = pg_interval_t::check_new_interval(
	p.primary,
	primary,
	p.old_acting, acting,
	p.up_primary,
	up_primary,
	p.old_up, up,
	p.same_interval_since,
	pg->info.history.last_epoch_clean,
	cur_map, last_map,
	pg->info.pgid.pgid,
	&pg->past_intervals,
	&debug);
      if (new_interval) {
	dout(10) << __func__ << " epoch " << cur_epoch << " pg " << pg->info.pgid
		 << " " << debug.str() << dendl;
	p.old_up = up;
	p.old_acting = acting;
	p.same_interval_since = cur_epoch;
      }
    }
  }

  // write info only at the end.  this is necessary because we check
  // whether the past_intervals go far enough back or forward in time,
  // but we don't check for holes.  we could avoid it by discarding
  // the previous past_intervals and rebuilding from scratch, or we
  // can just do this and commit all our work at the end.
  ObjectStore::Transaction t;
  int num = 0;
  for (map<PG*,pistate>::iterator i = pis.begin(); i != pis.end(); ++i) {
    PG *pg = i->first;
    pg->lock();
    pg->dirty_big_info = true;
    pg->dirty_info = true;
    pg->write_if_dirty(t);
    pg->unlock();

    // don't let the transaction get too big
    if (++num >= cct->_conf->osd_target_transaction_size) {
      store->apply_transaction(t);
      t = ObjectStore::Transaction();
      num = 0;
    }
  }
  if (!t.empty())
    store->apply_transaction(t);
}

/*
 * look up a pg.  if we have it, great.  if not, consider creating it IF the pg mapping
 * hasn't changed since the given epoch and we are the primary.
 */
void OSD::handle_pg_peering_evt(
  spg_t pgid,
  const pg_info_t& info,
  pg_interval_map_t& pi,
  epoch_t epoch,
  pg_shard_t from,
  bool primary,
  PG::CephPeeringEvtRef evt)
{
  if (service.splitting(pgid)) {
    peering_wait_for_split[pgid].push_back(evt);
    return;
  }

  if (!_have_pg(pgid)) {
    // same primary?
    if (!osdmap->have_pg_pool(pgid.pool()))
      return;
    int up_primary, acting_primary;
    vector<int> up, acting;
    osdmap->pg_to_up_acting_osds(
      pgid.pgid, &up, &up_primary, &acting, &acting_primary);
    int role = osdmap->calc_pg_role(whoami, acting, acting.size());

    pg_history_t history = info.history;
    bool valid_history = project_pg_history(
      pgid, history, epoch, up, up_primary, acting, acting_primary);

    if (!valid_history || epoch < history.same_interval_since) {
      dout(10) << "get_or_create_pg " << pgid << " acting changed in "
	       << history.same_interval_since << " (msg from " << epoch << ")" << dendl;
      return;
    }

    if (service.splitting(pgid)) {
      assert(0);
    }

    bool create = false;
    if (primary) {
      // DNE on source?
      if (info.dne()) {
	// is there a creation pending on this pg?
	if (creating_pgs.count(pgid)) {
	  creating_pgs[pgid].prior.erase(from);
	  if (!can_create_pg(pgid))
	    return;
	  history = creating_pgs[pgid].history;
	  create = true;
	} else {
	  dout(10) << "get_or_create_pg " << pgid
		   << " DNE on source, but creation probe, ignoring" << dendl;
	  return;
	}
      }
      creating_pgs.erase(pgid);
    } else {
      assert(!info.dne());  // pg exists if we are hearing about it
    }

    // do we need to resurrect a deleting pg?
    spg_t resurrected;
    PGRef old_pg_state;
    res_result result = _try_resurrect_pg(
      service.get_osdmap(),
      pgid,
      &resurrected,
      &old_pg_state);

    PG::RecoveryCtx rctx = create_context();
    switch (result) {
    case RES_NONE: {
      // ok, create the pg locally using provided Info and History
      rctx.transaction->create_collection(coll_t(pgid));
      PG *pg = _create_lock_pg(
	get_map(epoch),
	pgid, create, false, result == RES_SELF,
	role,
	up, up_primary,
	acting, acting_primary,
	history, pi,
	*rctx.transaction);
      pg->handle_create(&rctx);
      pg->write_if_dirty(*rctx.transaction);
      dispatch_context(rctx, pg, osdmap);

      dout(10) << *pg << " is new" << dendl;

      pg->queue_peering_event(evt);
      pg->unlock();
      wake_pg_waiters(pg, pgid);
      return;
    }
    case RES_SELF: {
      old_pg_state->lock();
      OSDMapRef old_osd_map = old_pg_state->get_osdmap();
      int old_role = old_pg_state->role;
      vector<int> old_up = old_pg_state->up;
      int old_up_primary = old_pg_state->up_primary.osd;
      vector<int> old_acting = old_pg_state->acting;
      int old_primary = old_pg_state->primary.osd;
      pg_history_t old_history = old_pg_state->info.history;
      pg_interval_map_t old_past_intervals = old_pg_state->past_intervals;
      old_pg_state->unlock();
      PG *pg = _create_lock_pg(
	old_osd_map,
	resurrected,
	false,
	false,
	true,
	old_role,
	old_up,
	old_up_primary,
	old_acting,
	old_primary,
	old_history,
	old_past_intervals,
	*rctx.transaction);
      pg->handle_create(&rctx);
      pg->write_if_dirty(*rctx.transaction);
      dispatch_context(rctx, pg, osdmap);

      dout(10) << *pg << " is new (resurrected)" << dendl;

      pg->queue_peering_event(evt);
      pg->unlock();
      wake_pg_waiters(pg, resurrected);
      return;
    }
    case RES_PARENT: {
      assert(old_pg_state);
      old_pg_state->lock();
      OSDMapRef old_osd_map = old_pg_state->get_osdmap();
      int old_role = old_pg_state->role;
      vector<int> old_up = old_pg_state->up;
      int old_up_primary = old_pg_state->up_primary.osd;
      vector<int> old_acting = old_pg_state->acting;
      int old_primary = old_pg_state->primary.osd;
      pg_history_t old_history = old_pg_state->info.history;
      pg_interval_map_t old_past_intervals = old_pg_state->past_intervals;
      old_pg_state->unlock();
      PG *parent = _create_lock_pg(
	old_osd_map,
	resurrected,
	false,
	false,
	true,
	old_role,
	old_up,
	old_up_primary,
	old_acting,
	old_primary,
	old_history,
	old_past_intervals,
	*rctx.transaction
	);
      parent->handle_create(&rctx);
      parent->write_if_dirty(*rctx.transaction);
      dispatch_context(rctx, parent, osdmap);

      dout(10) << *parent << " is new" << dendl;

      assert(service.splitting(pgid));
      peering_wait_for_split[pgid].push_back(evt);

      //parent->queue_peering_event(evt);
      parent->queue_null(osdmap->get_epoch(), osdmap->get_epoch());
      parent->unlock();
      wake_pg_waiters(parent, resurrected);
      return;
    }
    }
  } else {
    // already had it.  did the mapping change?
    PG *pg = _lookup_lock_pg(pgid);
    if (epoch < pg->info.history.same_interval_since) {
      dout(10) << *pg << " get_or_create_pg acting changed in "
	       << pg->info.history.same_interval_since
	       << " (msg from " << epoch << ")" << dendl;
      pg->unlock();
      return;
    }
    pg->queue_peering_event(evt);
    pg->unlock();
    return;
  }
}


/*
 * calculate prior pg members during an epoch interval [start,end)
 *  - from each epoch, include all osds up then AND now
 *  - if no osds from then are up now, include them all, even tho they're not reachable now
 */
void OSD::calc_priors_during(
  spg_t pgid, epoch_t start, epoch_t end, set<pg_shard_t>& pset)
{
  dout(15) << "calc_priors_during " << pgid << " [" << start
	   << "," << end << ")" << dendl;
  
  for (epoch_t e = start; e < end; e++) {
    OSDMapRef oldmap = get_map(e);
    vector<int> acting;
    oldmap->pg_to_acting_osds(pgid.pgid, acting);
    dout(20) << "  " << pgid << " in epoch " << e << " was " << acting << dendl;
    int up = 0;
    int actual_osds = 0;
    for (unsigned i=0; i<acting.size(); i++) {
      if (acting[i] != CRUSH_ITEM_NONE) {
	if (osdmap->is_up(acting[i])) {
	  if (acting[i] != whoami) {
	    pset.insert(
	      pg_shard_t(
		acting[i],
		osdmap->pg_is_ec(pgid.pgid) ? shard_id_t(i) : shard_id_t::NO_SHARD));
	  }
	  up++;
	}
	actual_osds++;
      }
    }
    if (!up && actual_osds) {
      // sucky.  add down osds, even tho we can't reach them right now.
      for (unsigned i=0; i<acting.size(); i++) {
	if (acting[i] != whoami && acting[i] != CRUSH_ITEM_NONE) {
	  pset.insert(
	    pg_shard_t(
	      acting[i],
	      osdmap->pg_is_ec(pgid.pgid) ? shard_id_t(i) : shard_id_t::NO_SHARD));
	}
      }
    }
  }
  dout(10) << "calc_priors_during " << pgid
	   << " [" << start << "," << end 
	   << ") = " << pset << dendl;
}


/**
 * Fill in the passed history so you know same_interval_since, same_up_since,
 * and same_primary_since.
 */
bool OSD::project_pg_history(spg_t pgid, pg_history_t& h, epoch_t from,
			     const vector<int>& currentup,
			     int currentupprimary,
			     const vector<int>& currentacting,
			     int currentactingprimary)
{
  dout(15) << "project_pg_history " << pgid
           << " from " << from << " to " << osdmap->get_epoch()
           << ", start " << h
           << dendl;

  epoch_t e;
  for (e = osdmap->get_epoch();
       e > from;
       e--) {
    // verify during intermediate epoch (e-1)
    OSDMapRef oldmap = service.try_get_map(e-1);
    if (!oldmap) {
      dout(15) << __func__ << ": found map gap, returning false" << dendl;
      return false;
    }
    assert(oldmap->have_pg_pool(pgid.pool()));

    int upprimary, actingprimary;
    vector<int> up, acting;
    oldmap->pg_to_up_acting_osds(
      pgid.pgid,
      &up,
      &upprimary,
      &acting,
      &actingprimary);

    // acting set change?
    if ((actingprimary != currentactingprimary ||
	 upprimary != currentupprimary ||
	 acting != currentacting ||
	 up != currentup) && e > h.same_interval_since) {
      dout(15) << "project_pg_history " << pgid << " acting|up changed in " << e 
	       << " from " << acting << "/" << up
	       << " " << actingprimary << "/" << upprimary
	       << " -> " << currentacting << "/" << currentup
	       << " " << currentactingprimary << "/" << currentupprimary 
	       << dendl;
      h.same_interval_since = e;
    }
    // split?
    if (pgid.is_split(oldmap->get_pg_num(pgid.pool()),
		      osdmap->get_pg_num(pgid.pool()),
		      0)) {
      h.same_interval_since = e;
    }
    // up set change?
    if ((up != currentup || upprimary != currentupprimary)
	&& e > h.same_up_since) {
      dout(15) << "project_pg_history " << pgid << " up changed in " << e 
	       << " from " << up << " " << upprimary
	       << " -> " << currentup << " " << currentupprimary << dendl;
      h.same_up_since = e;
    }

    // primary change?
    if (OSDMap::primary_changed(
	  actingprimary,
	  acting,
	  currentactingprimary,
	  currentacting) &&
        e > h.same_primary_since) {
      dout(15) << "project_pg_history " << pgid << " primary changed in " << e << dendl;
      h.same_primary_since = e;
    }

    if (h.same_interval_since >= e && h.same_up_since >= e && h.same_primary_since >= e)
      break;
  }

  // base case: these floors should be the creation epoch if we didn't
  // find any changes.
  if (e == h.epoch_created) {
    if (!h.same_interval_since)
      h.same_interval_since = e;
    if (!h.same_up_since)
      h.same_up_since = e;
    if (!h.same_primary_since)
      h.same_primary_since = e;
  }

  dout(15) << "project_pg_history end " << h << dendl;
  return true;
}



void OSD::_add_heartbeat_peer(int p)
{
  if (p == whoami)
    return;
  HeartbeatInfo *hi;

  map<int,HeartbeatInfo>::iterator i = heartbeat_peers.find(p);
  if (i == heartbeat_peers.end()) {
    pair<ConnectionRef,ConnectionRef> cons = service.get_con_osd_hb(p, osdmap->get_epoch());
    if (!cons.first)
      return;
    hi = &heartbeat_peers[p];
    hi->peer = p;
    HeartbeatSession *s = new HeartbeatSession(p);
    hi->con_back = cons.first.get();
    hi->con_back->set_priv(s->get());
    if (cons.second) {
      hi->con_front = cons.second.get();
      hi->con_front->set_priv(s->get());
      dout(10) << "_add_heartbeat_peer: new peer osd." << p
	       << " " << hi->con_back->get_peer_addr()
	       << " " << hi->con_front->get_peer_addr()
	       << dendl;
    } else {
      hi->con_front.reset(NULL);
      dout(10) << "_add_heartbeat_peer: new peer osd." << p
	       << " " << hi->con_back->get_peer_addr()
	       << dendl;
    }
    s->put();
  } else {
    hi = &i->second;
  }
  hi->epoch = osdmap->get_epoch();
}

void OSD::_remove_heartbeat_peer(int n)
{
  map<int,HeartbeatInfo>::iterator q = heartbeat_peers.find(n);
  assert(q != heartbeat_peers.end());
  dout(20) << " removing heartbeat peer osd." << n
	   << " " << q->second.con_back->get_peer_addr()
	   << " " << (q->second.con_front ? q->second.con_front->get_peer_addr() : entity_addr_t())
	   << dendl;
  q->second.con_back->mark_down();
  if (q->second.con_front) {
    q->second.con_front->mark_down();
  }
  heartbeat_peers.erase(q);
}

void OSD::need_heartbeat_peer_update()
{
  if (is_stopping())
    return;
  dout(20) << "need_heartbeat_peer_update" << dendl;
  heartbeat_set_peers_need_update();
}

void OSD::maybe_update_heartbeat_peers()
{
  assert(osd_lock.is_locked());

  if (is_waiting_for_healthy()) {
    utime_t now = ceph_clock_now(cct);
    if (last_heartbeat_resample == utime_t()) {
      last_heartbeat_resample = now;
      heartbeat_set_peers_need_update();
    } else if (!heartbeat_peers_need_update()) {
      utime_t dur = now - last_heartbeat_resample;
      if (dur > cct->_conf->osd_heartbeat_grace) {
	dout(10) << "maybe_update_heartbeat_peers forcing update after " << dur << " seconds" << dendl;
	heartbeat_set_peers_need_update();
	last_heartbeat_resample = now;
	reset_heartbeat_peers();   // we want *new* peers!
      }
    }
  }

  Mutex::Locker l(heartbeat_lock);
  if (!heartbeat_peers_need_update())
    return;
  heartbeat_need_update = false;

  dout(10) << "maybe_update_heartbeat_peers updating" << dendl;

  heartbeat_epoch = osdmap->get_epoch();

  // build heartbeat from set
  if (is_active()) {
    RWLock::RLocker l(pg_map_lock);
    for (ceph::unordered_map<spg_t, PG*>::iterator i = pg_map.begin();
	 i != pg_map.end();
	 ++i) {
      PG *pg = i->second;
      pg->heartbeat_peer_lock.Lock();
      dout(20) << i->first << " heartbeat_peers " << pg->heartbeat_peers << dendl;
      for (set<int>::iterator p = pg->heartbeat_peers.begin();
	   p != pg->heartbeat_peers.end();
	   ++p)
	if (osdmap->is_up(*p))
	  _add_heartbeat_peer(*p);
      for (set<int>::iterator p = pg->probe_targets.begin();
	   p != pg->probe_targets.end();
	   ++p)
	if (osdmap->is_up(*p))
	  _add_heartbeat_peer(*p);
      pg->heartbeat_peer_lock.Unlock();
    }
  }

  // include next and previous up osds to ensure we have a fully-connected set
  set<int> want, extras;
  int next = osdmap->get_next_up_osd_after(whoami);
  if (next >= 0)
    want.insert(next);
  int prev = osdmap->get_previous_up_osd_before(whoami);
  if (prev >= 0)
    want.insert(prev);

  for (set<int>::iterator p = want.begin(); p != want.end(); ++p) {
    dout(10) << " adding neighbor peer osd." << *p << dendl;
    extras.insert(*p);
    _add_heartbeat_peer(*p);
  }

  // remove down peers; enumerate extras
  map<int,HeartbeatInfo>::iterator p = heartbeat_peers.begin();
  while (p != heartbeat_peers.end()) {
    if (!osdmap->is_up(p->first)) {
      int o = p->first;
      ++p;
      _remove_heartbeat_peer(o);
      continue;
    }
    if (p->second.epoch < osdmap->get_epoch()) {
      extras.insert(p->first);
    }
    ++p;
  }

  // too few?
  int start = osdmap->get_next_up_osd_after(whoami);
  for (int n = start; n >= 0; ) {
    if ((int)heartbeat_peers.size() >= cct->_conf->osd_heartbeat_min_peers)
      break;
    if (!extras.count(n) && !want.count(n) && n != whoami) {
      dout(10) << " adding random peer osd." << n << dendl;
      extras.insert(n);
      _add_heartbeat_peer(n);
    }
    n = osdmap->get_next_up_osd_after(n);
    if (n == start)
      break;  // came full circle; stop
  }

  // too many?
  for (set<int>::iterator p = extras.begin();
       (int)heartbeat_peers.size() > cct->_conf->osd_heartbeat_min_peers && p != extras.end();
       ++p) {
    if (want.count(*p))
      continue;
    _remove_heartbeat_peer(*p);
  }

  dout(10) << "maybe_update_heartbeat_peers " << heartbeat_peers.size() << " peers, extras " << extras << dendl;
}

void OSD::reset_heartbeat_peers()
{
  assert(osd_lock.is_locked());
  dout(10) << "reset_heartbeat_peers" << dendl;
  Mutex::Locker l(heartbeat_lock);
  while (!heartbeat_peers.empty()) {
    HeartbeatInfo& hi = heartbeat_peers.begin()->second;
    hi.con_back->mark_down();
    if (hi.con_front) {
      hi.con_front->mark_down();
    }
    heartbeat_peers.erase(heartbeat_peers.begin());
  }
  failure_queue.clear();
}

void OSD::handle_osd_ping(MOSDPing *m)
{
  if (superblock.cluster_fsid != m->fsid) {
    dout(20) << "handle_osd_ping from " << m->get_source_inst()
	     << " bad fsid " << m->fsid << " != " << superblock.cluster_fsid << dendl;
    m->put();
    return;
  }

  int from = m->get_source().num();

  heartbeat_lock.Lock();
  if (is_stopping()) {
    heartbeat_lock.Unlock();
    m->put();
    return;
  }

  OSDMapRef curmap = service.get_osdmap();
  
  switch (m->op) {

  case MOSDPing::PING:
    {
      if (cct->_conf->osd_debug_drop_ping_probability > 0) {
	if (debug_heartbeat_drops_remaining.count(from)) {
	  if (debug_heartbeat_drops_remaining[from] == 0) {
	    debug_heartbeat_drops_remaining.erase(from);
	  } else {
	    debug_heartbeat_drops_remaining[from]--;
	    dout(5) << "Dropping heartbeat from " << from
		    << ", " << debug_heartbeat_drops_remaining[from]
		    << " remaining to drop" << dendl;
	    break;
	  }
	} else if (cct->_conf->osd_debug_drop_ping_probability >
	           ((((double)(rand()%100))/100.0))) {
	  debug_heartbeat_drops_remaining[from] =
	    cct->_conf->osd_debug_drop_ping_duration;
	  dout(5) << "Dropping heartbeat from " << from
		  << ", " << debug_heartbeat_drops_remaining[from]
		  << " remaining to drop" << dendl;
	  break;
	}
      }

      if (!cct->get_heartbeat_map()->is_healthy()) {
	dout(10) << "internal heartbeat not healthy, dropping ping request" << dendl;
	break;
      }

      Message *r = new MOSDPing(monc->get_fsid(),
				curmap->get_epoch(),
				MOSDPing::PING_REPLY,
				m->stamp);
      m->get_connection()->send_message(r);

      if (curmap->is_up(from)) {
	service.note_peer_epoch(from, m->map_epoch);
	if (is_active()) {
	  ConnectionRef con = service.get_con_osd_cluster(from, curmap->get_epoch());
	  if (con) {
	    service.share_map_peer(from, con.get());
	  }
	}
      } else if (!curmap->exists(from) ||
		 curmap->get_down_at(from) > m->map_epoch) {
	// tell them they have died
	Message *r = new MOSDPing(monc->get_fsid(),
				  curmap->get_epoch(),
				  MOSDPing::YOU_DIED,
				  m->stamp);
	m->get_connection()->send_message(r);
      }
    }
    break;

  case MOSDPing::PING_REPLY:
    {
      map<int,HeartbeatInfo>::iterator i = heartbeat_peers.find(from);
      if (i != heartbeat_peers.end()) {
	if (m->get_connection() == i->second.con_back) {
	  dout(25) << "handle_osd_ping got reply from osd." << from
		   << " first_rx " << i->second.first_tx
		   << " last_tx " << i->second.last_tx
		   << " last_rx_back " << i->second.last_rx_back << " -> " << m->stamp
		   << " last_rx_front " << i->second.last_rx_front
		   << dendl;
	  i->second.last_rx_back = m->stamp;
	  // if there is no front con, set both stamps.
	  if (i->second.con_front == NULL)
	    i->second.last_rx_front = m->stamp;
	} else if (m->get_connection() == i->second.con_front) {
	  dout(25) << "handle_osd_ping got reply from osd." << from
		   << " first_rx " << i->second.first_tx
		   << " last_tx " << i->second.last_tx
		   << " last_rx_back " << i->second.last_rx_back
		   << " last_rx_front " << i->second.last_rx_front << " -> " << m->stamp
		   << dendl;
	  i->second.last_rx_front = m->stamp;
	}
      }

      if (m->map_epoch &&
	  curmap->is_up(from)) {
	service.note_peer_epoch(from, m->map_epoch);
	if (is_active()) {
	  ConnectionRef con = service.get_con_osd_cluster(from, curmap->get_epoch());
	  if (con) {
	    service.share_map_peer(from, con.get());
	  }
	}
      }

      utime_t cutoff = ceph_clock_now(cct);
      cutoff -= cct->_conf->osd_heartbeat_grace;
      if (i->second.is_healthy(cutoff)) {
	// Cancel false reports
	if (failure_queue.count(from)) {
	  dout(10) << "handle_osd_ping canceling queued failure report for osd." << from<< dendl;
	  failure_queue.erase(from);
	}
	if (failure_pending.count(from)) {
	  dout(10) << "handle_osd_ping canceling in-flight failure report for osd." << from<< dendl;
	  send_still_alive(curmap->get_epoch(), failure_pending[from]);
	  failure_pending.erase(from);
	}
      }
    }
    break;

  case MOSDPing::YOU_DIED:
    dout(10) << "handle_osd_ping " << m->get_source_inst()
	     << " says i am down in " << m->map_epoch << dendl;
    osdmap_subscribe(curmap->get_epoch()+1, false);
    break;
  }

  heartbeat_lock.Unlock();
  m->put();
}

void OSD::heartbeat_entry()
{
  Mutex::Locker l(heartbeat_lock);
  if (is_stopping())
    return;
  while (!heartbeat_stop) {
    heartbeat();

    double wait = .5 + ((float)(rand() % 10)/10.0) * (float)cct->_conf->osd_heartbeat_interval;
    utime_t w;
    w.set_from_double(wait);
    dout(30) << "heartbeat_entry sleeping for " << wait << dendl;
    heartbeat_cond.WaitInterval(cct, heartbeat_lock, w);
    if (is_stopping())
      return;
    dout(30) << "heartbeat_entry woke up" << dendl;
  }
}

void OSD::heartbeat_check()
{
  assert(heartbeat_lock.is_locked());
  utime_t now = ceph_clock_now(cct);
  double age = hbclient_messenger->get_dispatch_queue_max_age(now);
  if (age > (cct->_conf->osd_heartbeat_grace / 2)) {
    derr << "skipping heartbeat_check, hbqueue max age: " << age << dendl;
    return; // hb dispatch is too backed up for our hb status to be meaningful
  }

  // check for incoming heartbeats (move me elsewhere?)
  utime_t cutoff = now;
  cutoff -= cct->_conf->osd_heartbeat_grace;
  for (map<int,HeartbeatInfo>::iterator p = heartbeat_peers.begin();
       p != heartbeat_peers.end();
       ++p) {
    dout(25) << "heartbeat_check osd." << p->first
	     << " first_tx " << p->second.first_tx
	     << " last_tx " << p->second.last_tx
	     << " last_rx_back " << p->second.last_rx_back
	     << " last_rx_front " << p->second.last_rx_front
	     << dendl;
    if (p->second.is_unhealthy(cutoff)) {
      if (p->second.last_rx_back == utime_t() ||
	  p->second.last_rx_front == utime_t()) {
	derr << "heartbeat_check: no reply from osd." << p->first
	     << " ever on either front or back, first ping sent " << p->second.first_tx
	     << " (cutoff " << cutoff << ")" << dendl;
	// fail
	failure_queue[p->first] = p->second.last_tx;
      } else {
	derr << "heartbeat_check: no reply from osd." << p->first
	     << " since back " << p->second.last_rx_back
	     << " front " << p->second.last_rx_front
	     << " (cutoff " << cutoff << ")" << dendl;
	// fail
	failure_queue[p->first] = MIN(p->second.last_rx_back, p->second.last_rx_front);
      }
    }
  }
}

void OSD::heartbeat()
{
  dout(30) << "heartbeat" << dendl;

  // get CPU load avg
  double loadavgs[1];
  if (getloadavg(loadavgs, 1) == 1)
    logger->set(l_osd_loadavg, 100 * loadavgs[0]);

  dout(30) << "heartbeat checking stats" << dendl;

  // refresh stats?
  vector<int> hb_peers;
  for (map<int,HeartbeatInfo>::iterator p = heartbeat_peers.begin();
       p != heartbeat_peers.end();
       ++p)
    hb_peers.push_back(p->first);
  service.update_osd_stat(hb_peers);

  dout(5) << "heartbeat: " << service.get_osd_stat() << dendl;

  utime_t now = ceph_clock_now(cct);

  // send heartbeats
  for (map<int,HeartbeatInfo>::iterator i = heartbeat_peers.begin();
       i != heartbeat_peers.end();
       ++i) {
    int peer = i->first;
    i->second.last_tx = now;
    if (i->second.first_tx == utime_t())
      i->second.first_tx = now;
    dout(30) << "heartbeat sending ping to osd." << peer << dendl;
    i->second.con_back->send_message(new MOSDPing(monc->get_fsid(),
					  service.get_osdmap()->get_epoch(),
					  MOSDPing::PING,
					  now));

    if (i->second.con_front)
      i->second.con_front->send_message(new MOSDPing(monc->get_fsid(),
					     service.get_osdmap()->get_epoch(),
						     MOSDPing::PING,
						     now));
  }

  dout(30) << "heartbeat check" << dendl;
  heartbeat_check();

  logger->set(l_osd_hb_to, heartbeat_peers.size());
  logger->set(l_osd_hb_from, 0);
  
  // hmm.. am i all alone?
  dout(30) << "heartbeat lonely?" << dendl;
  if (heartbeat_peers.empty()) {
    if (now - last_mon_heartbeat > cct->_conf->osd_mon_heartbeat_interval && is_active()) {
      last_mon_heartbeat = now;
      dout(10) << "i have no heartbeat peers; checking mon for new map" << dendl;
      osdmap_subscribe(osdmap->get_epoch() + 1, true);
    }
  }

  dout(30) << "heartbeat done" << dendl;
}

bool OSD::heartbeat_reset(Connection *con)
{
  HeartbeatSession *s = static_cast<HeartbeatSession*>(con->get_priv());
  if (s) {
    heartbeat_lock.Lock();
    if (is_stopping()) {
      heartbeat_lock.Unlock();
      s->put();
      return true;
    }
    map<int,HeartbeatInfo>::iterator p = heartbeat_peers.find(s->peer);
    if (p != heartbeat_peers.end() &&
	(p->second.con_back == con ||
	 p->second.con_front == con)) {
      dout(10) << "heartbeat_reset failed hb con " << con << " for osd." << p->second.peer
	       << ", reopening" << dendl;
      if (con != p->second.con_back) {
	p->second.con_back->mark_down();
      }
      p->second.con_back.reset(NULL);
      if (p->second.con_front && con != p->second.con_front) {
	p->second.con_front->mark_down();
      }
      p->second.con_front.reset(NULL);
      pair<ConnectionRef,ConnectionRef> newcon = service.get_con_osd_hb(p->second.peer, p->second.epoch);
      if (newcon.first) {
	p->second.con_back = newcon.first.get();
	p->second.con_back->set_priv(s->get());
	if (newcon.second) {
	  p->second.con_front = newcon.second.get();
	  p->second.con_front->set_priv(s->get());
	}
      } else {
	dout(10) << "heartbeat_reset failed hb con " << con << " for osd." << p->second.peer
		 << ", raced with osdmap update, closing out peer" << dendl;
	heartbeat_peers.erase(p);
      }
    } else {
      dout(10) << "heartbeat_reset closing (old) failed hb con " << con << dendl;
    }
    heartbeat_lock.Unlock();
    s->put();
  }
  return true;
}



// =========================================

void OSD::tick()
{
  assert(osd_lock.is_locked());
  dout(5) << "tick" << dendl;

  logger->set(l_osd_buf, buffer::get_total_alloc());

  if (is_active() || is_waiting_for_healthy()) {
    map_lock.get_read();

    maybe_update_heartbeat_peers();

    heartbeat_lock.Lock();
    heartbeat_check();
    heartbeat_lock.Unlock();

    // mon report?
    utime_t now = ceph_clock_now(cct);
    if (outstanding_pg_stats && timeout_mon_on_pg_stats &&
	(now - cct->_conf->osd_mon_ack_timeout) > last_pg_stats_ack) {
      dout(1) << "mon hasn't acked PGStats in " << now - last_pg_stats_ack
	      << " seconds, reconnecting elsewhere" << dendl;
      monc->reopen_session(new C_MonStatsAckTimer(this));
      timeout_mon_on_pg_stats = false;
      last_pg_stats_ack = ceph_clock_now(cct);  // reset clock
      last_pg_stats_sent = utime_t();
    }
    if (now - last_pg_stats_sent > cct->_conf->osd_mon_report_interval_max) {
      osd_stat_updated = true;
      do_mon_report();
    } else if (now - last_mon_report > cct->_conf->osd_mon_report_interval_min) {
      do_mon_report();
    }

    map_lock.put_read();
  }

  if (is_waiting_for_healthy()) {
    if (_is_healthy()) {
      dout(1) << "healthy again, booting" << dendl;
      set_state(STATE_BOOTING);
      start_boot();
    }
  }

  if (is_active()) {
    // periodically kick recovery work queue
    recovery_tp.wake();

    if (!scrub_random_backoff()) {
      sched_scrub();
    }

    check_replay_queue();
  }

  // only do waiters if dispatch() isn't currently running.  (if it is,
  // it'll do the waiters, and doing them here may screw up ordering
  // of op_queue vs handle_osd_map.)
  if (!dispatch_running) {
    dispatch_running = true;
    do_waiters();
    dispatch_running = false;
    dispatch_cond.Signal();
  }

  check_ops_in_flight();

  tick_timer.add_event_after(1.0, new C_Tick(this));
}

void OSD::check_ops_in_flight()
{
  vector<string> warnings;
  if (op_tracker.check_ops_in_flight(warnings)) {
    for (vector<string>::iterator i = warnings.begin();
        i != warnings.end();
        ++i) {
      clog.warn() << *i;
    }
  }
  return;
}

// Usage:
//   setomapval <pool-id> [namespace/]<obj-name> <key> <val>
//   rmomapkey <pool-id> [namespace/]<obj-name> <key>
//   setomapheader <pool-id> [namespace/]<obj-name> <header>
//   getomap <pool> [namespace/]<obj-name>
//   truncobj <pool-id> [namespace/]<obj-name> <newlen>
//   injectmdataerr [namespace/]<obj-name>
//   injectdataerr [namespace/]<obj-name>
void TestOpsSocketHook::test_ops(OSDService *service, ObjectStore *store,
     std::string command, cmdmap_t& cmdmap, ostream &ss)
{
  //Test support
  //Support changing the omap on a single osd by using the Admin Socket to
  //directly request the osd make a change.
  if (command == "setomapval" || command == "rmomapkey" ||
      command == "setomapheader" || command == "getomap" ||
      command == "truncobj" || command == "injectmdataerr" ||
      command == "injectdataerr"
    ) {
    pg_t rawpg;
    int64_t pool;
    OSDMapRef curmap = service->get_osdmap();
    int r;

    string poolstr;

    cmd_getval(service->cct, cmdmap, "pool", poolstr);
    pool = curmap->const_lookup_pg_pool_name(poolstr.c_str());
    //If we can't find it by name then maybe id specified
    if (pool < 0 && isdigit(poolstr[0]))
      pool = atoll(poolstr.c_str());
    if (pool < 0) {
      ss << "Invalid pool" << poolstr;
      return;
    }
    r = -1;
    string objname, nspace;
    cmd_getval(service->cct, cmdmap, "objname", objname);
    std::size_t found = objname.find_first_of('/');
    if (found != string::npos) {
      nspace = objname.substr(0, found);
      objname = objname.substr(found+1);
    }
    object_locator_t oloc(pool, nspace);
    r = curmap->object_locator_to_pg(object_t(objname), oloc,  rawpg);

    if (r < 0) {
      ss << "Invalid namespace/objname";
      return;
    }
    if (curmap->pg_is_ec(rawpg)) {
      ss << "Must not call on ec pool";
      return;
    }
    spg_t pgid = spg_t(curmap->raw_pg_to_pg(rawpg), shard_id_t::NO_SHARD);

    hobject_t obj(object_t(objname), string(""), CEPH_NOSNAP, rawpg.ps(), pool, nspace);
    ObjectStore::Transaction t;

    if (command == "setomapval") {
      map<string, bufferlist> newattrs;
      bufferlist val;
      string key, valstr;
      cmd_getval(service->cct, cmdmap, "key", key);
      cmd_getval(service->cct, cmdmap, "val", valstr);

      val.append(valstr);
      newattrs[key] = val;
      t.omap_setkeys(coll_t(pgid), obj, newattrs);
      r = store->apply_transaction(t);
      if (r < 0)
        ss << "error=" << r;
      else
        ss << "ok";
    } else if (command == "rmomapkey") {
      string key;
      set<string> keys;
      cmd_getval(service->cct, cmdmap, "key", key);

      keys.insert(key);
      t.omap_rmkeys(coll_t(pgid), obj, keys);
      r = store->apply_transaction(t);
      if (r < 0)
        ss << "error=" << r;
      else
        ss << "ok";
    } else if (command == "setomapheader") {
      bufferlist newheader;
      string headerstr;

      cmd_getval(service->cct, cmdmap, "header", headerstr);
      newheader.append(headerstr);
      t.omap_setheader(coll_t(pgid), obj, newheader);
      r = store->apply_transaction(t);
      if (r < 0)
        ss << "error=" << r;
      else
        ss << "ok";
    } else if (command == "getomap") {
      //Debug: Output entire omap
      bufferlist hdrbl;
      map<string, bufferlist> keyvals;
      r = store->omap_get(coll_t(pgid), obj, &hdrbl, &keyvals);
      if (r >= 0) {
          ss << "header=" << string(hdrbl.c_str(), hdrbl.length());
          for (map<string, bufferlist>::iterator it = keyvals.begin();
              it != keyvals.end(); ++it)
            ss << " key=" << (*it).first << " val="
               << string((*it).second.c_str(), (*it).second.length());
      } else {
          ss << "error=" << r;
      }
    } else if (command == "truncobj") {
      int64_t trunclen;
      cmd_getval(service->cct, cmdmap, "len", trunclen);
      t.truncate(coll_t(pgid), obj, trunclen);
      r = store->apply_transaction(t);
      if (r < 0)
	ss << "error=" << r;
      else
	ss << "ok";
    } else if (command == "injectdataerr") {
      store->inject_data_error(obj);
      ss << "ok";
    } else if (command == "injectmdataerr") {
      store->inject_mdata_error(obj);
      ss << "ok";
    }
    return;
  }
  ss << "Internal error - command=" << command;
  return;
}

// =========================================
bool remove_dir(
  CephContext *cct,
  ObjectStore *store, SnapMapper *mapper,
  OSDriver *osdriver,
  ObjectStore::Sequencer *osr,
  coll_t coll, DeletingStateRef dstate,
  ThreadPool::TPHandle &handle)
{
  vector<ghobject_t> olist;
  int64_t num = 0;
  ObjectStore::Transaction *t = new ObjectStore::Transaction;
  ghobject_t next;
  while (!next.is_max()) {
    handle.reset_tp_timeout();
    store->collection_list_partial(
      coll,
      next,
      store->get_ideal_list_min(),
      store->get_ideal_list_max(),
      0,
      &olist,
      &next);
    for (vector<ghobject_t>::iterator i = olist.begin();
	 i != olist.end();
	 ++i, ++num) {
      OSDriver::OSTransaction _t(osdriver->get_transaction(t));
      int r = mapper->remove_oid(i->hobj, &_t);
      if (r != 0 && r != -ENOENT) {
	assert(0);
      }
      t->remove(coll, *i);
      if (num >= cct->_conf->osd_target_transaction_size) {
	C_SaferCond waiter;
	store->queue_transaction(osr, t, &waiter);
	bool cont = dstate->pause_clearing();
	handle.suspend_tp_timeout();
	waiter.wait();
	handle.reset_tp_timeout();
	if (cont)
	  cont = dstate->resume_clearing();
	delete t;
	if (!cont)
	  return false;
	t = new ObjectStore::Transaction;
	num = 0;
      }
    }
    olist.clear();
  }

  C_SaferCond waiter;
  store->queue_transaction(osr, t, &waiter);
  bool cont = dstate->pause_clearing();
  handle.suspend_tp_timeout();
  waiter.wait();
  handle.reset_tp_timeout();
  if (cont)
    cont = dstate->resume_clearing();
  delete t;
  return cont;
}

void OSD::RemoveWQ::_process(
  pair<PGRef, DeletingStateRef> item,
  ThreadPool::TPHandle &handle)
{
  PGRef pg(item.first);
  SnapMapper &mapper = pg->snap_mapper;
  OSDriver &driver = pg->osdriver;
  coll_t coll = coll_t(pg->info.pgid);
  pg->osr->flush();

  if (!item.second->start_clearing())
    return;

  list<coll_t> colls_to_remove;
  pg->get_colls(&colls_to_remove);
  for (list<coll_t>::iterator i = colls_to_remove.begin();
       i != colls_to_remove.end();
       ++i) {
    bool cont = remove_dir(
      pg->cct, store, &mapper, &driver, pg->osr.get(), *i, item.second,
      handle);
    if (!cont)
      return;
  }

  if (!item.second->start_deleting())
    return;

  ObjectStore::Transaction *t = new ObjectStore::Transaction;
  PGLog::clear_info_log(
    pg->info.pgid,
    OSD::make_infos_oid(),
    pg->log_oid,
    t);

  for (list<coll_t>::iterator i = colls_to_remove.begin();
       i != colls_to_remove.end();
       ++i) {
    t->remove_collection(*i);
  }

  // We need the sequencer to stick around until the op is complete
  store->queue_transaction(
    pg->osr.get(),
    t,
    0, // onapplied
    0, // oncommit
    0, // onreadable sync
    new ObjectStore::C_DeleteTransactionHolder<PGRef>(
      t, pg), // oncomplete
    TrackedOpRef());

  item.second->finish_deleting();
}
// =========================================

void OSD::do_mon_report()
{
  dout(7) << "do_mon_report" << dendl;

  utime_t now(ceph_clock_now(cct));
  last_mon_report = now;

  // do any pending reports
  send_alive();
  service.send_pg_temp();
  send_failures();
  send_pg_stats(now);
}

void OSD::ms_handle_connect(Connection *con)
{
  if (con->get_peer_type() == CEPH_ENTITY_TYPE_MON) {
    Mutex::Locker l(osd_lock);
    if (is_stopping())
      return;
    dout(10) << "ms_handle_connect on mon" << dendl;
    if (is_booting()) {
      start_boot();
    } else {
      send_alive();
      service.send_pg_temp();
      send_failures();
      send_pg_stats(ceph_clock_now(cct));

      monc->sub_want("osd_pg_creates", 0, CEPH_SUBSCRIBE_ONETIME);
      monc->renew_subs();
    }
  }
}

void OSD::ms_handle_fast_connect(Connection *con)
{
  if (con->get_peer_type() != CEPH_ENTITY_TYPE_MON) {
    Session *s = static_cast<Session*>(con->get_priv());
    if (!s) {
      s = new Session(cct);
      con->set_priv(s->get());
      s->con = con;
      dout(10) << " new session (outgoing) " << s << " con=" << s->con
          << " addr=" << s->con->get_peer_addr() << dendl;
      // we don't connect to clients
      assert(con->get_peer_type() == CEPH_ENTITY_TYPE_OSD);
      s->entity_name.set_type(CEPH_ENTITY_TYPE_OSD);
    }
    s->put();
  }
}

void OSD::ms_handle_fast_accept(Connection *con)
{
  if (con->get_peer_type() != CEPH_ENTITY_TYPE_MON) {
    Session *s = static_cast<Session*>(con->get_priv());
    if (!s) {
      s = new Session(cct);
      con->set_priv(s->get());
      s->con = con;
      dout(10) << "new session (incoming)" << s << " con=" << con
          << " addr=" << con->get_peer_addr()
          << " must have raced with connect" << dendl;
      assert(con->get_peer_type() == CEPH_ENTITY_TYPE_OSD);
      s->entity_name.set_type(CEPH_ENTITY_TYPE_OSD);
    }
    s->put();
  }
}

bool OSD::ms_handle_reset(Connection *con)
{
  OSD::Session *session = (OSD::Session *)con->get_priv();
  dout(1) << "ms_handle_reset con " << con << " session " << session << dendl;
  if (!session)
    return false;
  session->wstate.reset();
  session->con.reset(NULL);  // break con <-> session ref cycle
  session->put();
  return true;
}

struct C_OSD_GetVersion : public Context {
  OSD *osd;
  uint64_t oldest, newest;
  C_OSD_GetVersion(OSD *o) : osd(o), oldest(0), newest(0) {}
  void finish(int r) {
    if (r >= 0)
      osd->_maybe_boot(oldest, newest);
  }
};

void OSD::start_boot()
{
  dout(10) << "start_boot - have maps " << superblock.oldest_map
	   << ".." << superblock.newest_map << dendl;
  C_OSD_GetVersion *c = new C_OSD_GetVersion(this);
  monc->get_version("osdmap", &c->newest, &c->oldest, c);
}

void OSD::_maybe_boot(epoch_t oldest, epoch_t newest)
{
  Mutex::Locker l(osd_lock);
  if (is_stopping())
    return;
  dout(10) << "_maybe_boot mon has osdmaps " << oldest << ".." << newest << dendl;

  if (is_initializing()) {
    dout(10) << "still initializing" << dendl;
    return;
  }

  // if our map within recent history, try to add ourselves to the osdmap.
  if (osdmap->test_flag(CEPH_OSDMAP_NOUP)) {
    dout(5) << "osdmap NOUP flag is set, waiting for it to clear" << dendl;
  } else if (is_waiting_for_healthy() || !_is_healthy()) {
    // if we are not healthy, do not mark ourselves up (yet)
    dout(1) << "not healthy; waiting to boot" << dendl;
    if (!is_waiting_for_healthy())
      start_waiting_for_healthy();
    // send pings sooner rather than later
    heartbeat_kick();
  } else if (osdmap->get_epoch() >= oldest - 1 &&
	     osdmap->get_epoch() + cct->_conf->osd_map_message_max > newest) {
    _send_boot();
    return;
  }
  
  // get all the latest maps
  if (osdmap->get_epoch() + 1 >= oldest)
    osdmap_subscribe(osdmap->get_epoch() + 1, true);
  else
    osdmap_subscribe(oldest - 1, true);
}

void OSD::start_waiting_for_healthy()
{
  dout(1) << "start_waiting_for_healthy" << dendl;
  set_state(STATE_WAITING_FOR_HEALTHY);
  last_heartbeat_resample = utime_t();
}

bool OSD::_is_healthy()
{
  if (!cct->get_heartbeat_map()->is_healthy()) {
    dout(1) << "is_healthy false -- internal heartbeat failed" << dendl;
    return false;
  }

  if (is_waiting_for_healthy()) {
    Mutex::Locker l(heartbeat_lock);
    utime_t cutoff = ceph_clock_now(cct);
    cutoff -= cct->_conf->osd_heartbeat_grace;
    int num = 0, up = 0;
    for (map<int,HeartbeatInfo>::iterator p = heartbeat_peers.begin();
	 p != heartbeat_peers.end();
	 ++p) {
      if (p->second.is_healthy(cutoff))
	++up;
      ++num;
    }
    if ((float)up < (float)num * cct->_conf->osd_heartbeat_min_healthy_ratio) {
      dout(1) << "is_healthy false -- only " << up << "/" << num << " up peers (less than 1/3)" << dendl;
      return false;
    }
  }

  return true;
}

void OSD::_send_boot()
{
  dout(10) << "_send_boot" << dendl;
  entity_addr_t cluster_addr = cluster_messenger->get_myaddr();
  Connection *local_connection = cluster_messenger->get_loopback_connection().get();
  if (cluster_addr.is_blank_ip()) {
    int port = cluster_addr.get_port();
    cluster_addr = client_messenger->get_myaddr();
    cluster_addr.set_port(port);
    cluster_messenger->set_addr_unknowns(cluster_addr);
    dout(10) << " assuming cluster_addr ip matches client_addr" << dendl;
  } else {
    Session *s = static_cast<Session*>(local_connection->get_priv());
    if (s)
      s->put();
    else
      cluster_messenger->ms_deliver_handle_fast_connect(local_connection);
  }

  entity_addr_t hb_back_addr = hb_back_server_messenger->get_myaddr();
  local_connection = hb_back_server_messenger->get_loopback_connection().get();
  if (hb_back_addr.is_blank_ip()) {
    int port = hb_back_addr.get_port();
    hb_back_addr = cluster_addr;
    hb_back_addr.set_port(port);
    hb_back_server_messenger->set_addr_unknowns(hb_back_addr);
    dout(10) << " assuming hb_back_addr ip matches cluster_addr" << dendl;
  } else {
    Session *s = static_cast<Session*>(local_connection->get_priv());
    if (s)
      s->put();
    else
      hb_back_server_messenger->ms_deliver_handle_fast_connect(local_connection);
  }

  entity_addr_t hb_front_addr = hb_front_server_messenger->get_myaddr();
  local_connection = hb_front_server_messenger->get_loopback_connection().get();
  if (hb_front_addr.is_blank_ip()) {
    int port = hb_front_addr.get_port();
    hb_front_addr = client_messenger->get_myaddr();
    hb_front_addr.set_port(port);
    hb_front_server_messenger->set_addr_unknowns(hb_front_addr);
    dout(10) << " assuming hb_front_addr ip matches client_addr" << dendl;
  } else {
    Session *s = static_cast<Session*>(local_connection->get_priv());
    if (s)
      s->put();
    else
      hb_front_server_messenger->ms_deliver_handle_fast_connect(local_connection);
  }

  MOSDBoot *mboot = new MOSDBoot(superblock, service.get_boot_epoch(),
                                 hb_back_addr, hb_front_addr, cluster_addr);
  dout(10) << " client_addr " << client_messenger->get_myaddr()
	   << ", cluster_addr " << cluster_addr
	   << ", hb_back_addr " << hb_back_addr
	   << ", hb_front_addr " << hb_front_addr
	   << dendl;
  _collect_metadata(&mboot->metadata);
  monc->send_mon_message(mboot);
}

bool OSD::_lsb_release_set (char *buf, const char *str, map<string,string> *pm, const char *key)
{
  if (strncmp (buf, str, strlen (str)) == 0) {
    char *value;

    if (buf[strlen(buf)-1] == '\n')
      buf[strlen(buf)-1] = '\0';

    value = buf + strlen (str) + 1;
    (*pm)[key] = value;

    return true;
  }
  return false;
}

void OSD::_lsb_release_parse (map<string,string> *pm)
{
  FILE *fp = NULL;
  char buf[512];

  fp = popen("lsb_release -idrc", "r");
  if (!fp) {
    int ret = -errno;
    derr << "lsb_release_parse - failed to call lsb_release binary with error: " << cpp_strerror(ret) << dendl;
    return;
  }

  while (fgets(buf, sizeof(buf) - 1, fp) != NULL) {
    if (_lsb_release_set(buf, "Distributor ID:", pm, "distro")) 
      continue;
    if (_lsb_release_set(buf, "Description:", pm, "distro_description"))
      continue;
    if (_lsb_release_set(buf, "Release:", pm, "distro_version"))
      continue;
    if (_lsb_release_set(buf, "Codename:", pm, "distro_codename"))
      continue;
    
    derr << "unhandled output: " << buf << dendl;
  }

  if (pclose(fp)) {
    int ret = -errno;
    derr << "lsb_release_parse - pclose failed: " << cpp_strerror(ret) << dendl;
  }
}

void OSD::_collect_metadata(map<string,string> *pm)
{
  (*pm)["ceph_version"] = pretty_version_to_str();

  // config info
  (*pm)["osd_data"] = dev_path;
  (*pm)["osd_journal"] = journal_path;
  (*pm)["front_addr"] = stringify(client_messenger->get_myaddr());
  (*pm)["back_addr"] = stringify(cluster_messenger->get_myaddr());
  (*pm)["hb_front_addr"] = stringify(hb_front_server_messenger->get_myaddr());
  (*pm)["hb_back_addr"] = stringify(hb_back_server_messenger->get_myaddr());

  // backend
  (*pm)["osd_objectstore"] = g_conf->osd_objectstore;
  store->collect_metadata(pm);

  // kernel info
  struct utsname u;
  int r = uname(&u);
  if (r >= 0) {
    (*pm)["os"] = u.sysname;
    (*pm)["kernel_version"] = u.release;
    (*pm)["kernel_description"] = u.version;
    (*pm)["hostname"] = u.nodename;
    (*pm)["arch"] = u.machine;
  }

  // memory
  FILE *f = fopen("/proc/meminfo", "r");
  if (f) {
    char buf[100];
    while (!feof(f)) {
      char *line = fgets(buf, sizeof(buf), f);
      if (!line)
	break;
      char key[40];
      long long value;
      int r = sscanf(line, "%s %lld", key, &value);
      if (r == 2) {
	if (strcmp(key, "MemTotal:") == 0)
	  (*pm)["mem_total_kb"] = stringify(value);
	else if (strcmp(key, "SwapTotal:") == 0)
	  (*pm)["mem_swap_kb"] = stringify(value);
      }
    }
    fclose(f);
  }

  // processor
  f = fopen("/proc/cpuinfo", "r");
  if (f) {
    char buf[100];
    while (!feof(f)) {
      char *line = fgets(buf, sizeof(buf), f);
      if (!line)
	break;
      if (strncmp(line, "model name", 10) == 0) {
	char *c = strchr(buf, ':');
	c++;
	while (*c == ' ')
	  ++c;
	char *nl = c;
	while (*nl != '\n')
	  ++nl;
	*nl = '\0';
	(*pm)["cpu"] = c;
	break;
      }
    }
    fclose(f);
  }

  // distro info
  _lsb_release_parse(pm); 

  dout(10) << __func__ << " " << *pm << dendl;
}

void OSD::queue_want_up_thru(epoch_t want)
{
  map_lock.get_read();
  epoch_t cur = osdmap->get_up_thru(whoami);
  if (want > up_thru_wanted) {
    dout(10) << "queue_want_up_thru now " << want << " (was " << up_thru_wanted << ")" 
	     << ", currently " << cur
	     << dendl;
    up_thru_wanted = want;

    // expedite, a bit.  WARNING this will somewhat delay other mon queries.
    last_mon_report = ceph_clock_now(cct);
    send_alive();
  } else {
    dout(10) << "queue_want_up_thru want " << want << " <= queued " << up_thru_wanted 
	     << ", currently " << cur
	     << dendl;
  }
  map_lock.put_read();
}

void OSD::send_alive()
{
  if (!osdmap->exists(whoami))
    return;
  epoch_t up_thru = osdmap->get_up_thru(whoami);
  dout(10) << "send_alive up_thru currently " << up_thru << " want " << up_thru_wanted << dendl;
  if (up_thru_wanted > up_thru) {
    up_thru_pending = up_thru_wanted;
    dout(10) << "send_alive want " << up_thru_wanted << dendl;
    monc->send_mon_message(new MOSDAlive(osdmap->get_epoch(), up_thru_wanted));
  }
}

<<<<<<< HEAD
void OSDService::send_message_osd_cluster(int peer, Message *m, epoch_t from_epoch)
{
  OSDMapRef next_map = get_nextmap_reserved();
  // service map is always newer/newest
  assert(from_epoch <= next_map->get_epoch());

  if (next_map->is_down(peer) ||
      next_map->get_info(peer).up_from > from_epoch) {
    m->put();
    release_map(next_map);
    return;
  }
  const entity_inst_t& peer_inst = next_map->get_cluster_inst(peer);
  Connection *peer_con = osd->cluster_messenger->get_connection(peer_inst).get();
  share_map_peer(peer, peer_con, next_map);
  peer_con->send_message(m);
  release_map(next_map);
}

ConnectionRef OSDService::get_con_osd_cluster(int peer, epoch_t from_epoch)
{
  OSDMapRef next_map = get_nextmap_reserved();
  // service map is always newer/newest
  assert(from_epoch <= next_map->get_epoch());

  if (next_map->is_down(peer) ||
      next_map->get_info(peer).up_from > from_epoch) {
    release_map(next_map);
    return NULL;
  }
  ConnectionRef con = osd->cluster_messenger->get_connection(next_map->get_cluster_inst(peer));
  release_map(next_map);
  return con;
}

pair<ConnectionRef,ConnectionRef> OSDService::get_con_osd_hb(int peer, epoch_t from_epoch)
{
  OSDMapRef next_map = get_nextmap_reserved();
  // service map is always newer/newest
  assert(from_epoch <= next_map->get_epoch());

  pair<ConnectionRef,ConnectionRef> ret;
  if (next_map->is_down(peer) ||
      next_map->get_info(peer).up_from > from_epoch) {
    release_map(next_map);
    return ret;
  }
  ret.first = osd->hbclient_messenger->get_connection(next_map->get_hb_back_inst(peer));
  if (next_map->get_hb_front_addr(peer) != entity_addr_t())
    ret.second = osd->hbclient_messenger->get_connection(next_map->get_hb_front_inst(peer));
  release_map(next_map);
  return ret;
}

void OSDService::queue_want_pg_temp(pg_t pgid, vector<int>& want)
{
  Mutex::Locker l(pg_temp_lock);
  pg_temp_wanted[pgid] = want;
}

void OSDService::send_pg_temp()
{
  Mutex::Locker l(pg_temp_lock);
  if (pg_temp_wanted.empty())
    return;
  dout(10) << "send_pg_temp " << pg_temp_wanted << dendl;
  MOSDPGTemp *m = new MOSDPGTemp(osdmap->get_epoch());
  m->pg_temp = pg_temp_wanted;
  monc->send_mon_message(m);
}
=======
>>>>>>> dceab8dc

void OSD::send_failures()
{
  assert(osd_lock.is_locked());
  bool locked = false;
  if (!failure_queue.empty()) {
    heartbeat_lock.Lock();
    locked = true;
  }
  utime_t now = ceph_clock_now(cct);
  while (!failure_queue.empty()) {
    int osd = failure_queue.begin()->first;
    int failed_for = (int)(double)(now - failure_queue.begin()->second);
    entity_inst_t i = osdmap->get_inst(osd);
    monc->send_mon_message(new MOSDFailure(monc->get_fsid(), i, failed_for, osdmap->get_epoch()));
    failure_pending[osd] = i;
    failure_queue.erase(osd);
  }
  if (locked) heartbeat_lock.Unlock();
}

void OSD::send_still_alive(epoch_t epoch, const entity_inst_t &i)
{
  MOSDFailure *m = new MOSDFailure(monc->get_fsid(), i, 0, epoch);
  m->is_failed = false;
  monc->send_mon_message(m);
}

void OSD::send_pg_stats(const utime_t &now)
{
  assert(osd_lock.is_locked());

  dout(20) << "send_pg_stats" << dendl;

  osd_stat_t cur_stat = service.get_osd_stat();

  cur_stat.fs_perf_stat = store->get_cur_stats();
   
  pg_stat_queue_lock.Lock();

  if (osd_stat_updated || !pg_stat_queue.empty()) {
    last_pg_stats_sent = now;
    osd_stat_updated = false;

    dout(10) << "send_pg_stats - " << pg_stat_queue.size() << " pgs updated" << dendl;

    utime_t had_for(now);
    had_for -= had_map_since;

    MPGStats *m = new MPGStats(monc->get_fsid(), osdmap->get_epoch(), had_for);
    m->set_tid(++pg_stat_tid);
    m->osd_stat = cur_stat;

    xlist<PG*>::iterator p = pg_stat_queue.begin();
    while (!p.end()) {
      PG *pg = *p;
      ++p;
      if (!pg->is_primary()) {  // we hold map_lock; role is stable.
	pg->stat_queue_item.remove_myself();
	pg->put("pg_stat_queue");
	continue;
      }
      pg->pg_stats_publish_lock.Lock();
      if (pg->pg_stats_publish_valid) {
	m->pg_stat[pg->info.pgid.pgid] = pg->pg_stats_publish;
	dout(25) << " sending " << pg->info.pgid << " " << pg->pg_stats_publish.reported_epoch << ":"
		 << pg->pg_stats_publish.reported_seq << dendl;
      } else {
	dout(25) << " NOT sending " << pg->info.pgid << " " << pg->pg_stats_publish.reported_epoch << ":"
		 << pg->pg_stats_publish.reported_seq << ", not valid" << dendl;
      }
      pg->pg_stats_publish_lock.Unlock();
    }

    if (!outstanding_pg_stats) {
      outstanding_pg_stats = true;
      last_pg_stats_ack = ceph_clock_now(cct);
    }
    monc->send_mon_message(m);
  }

  pg_stat_queue_lock.Unlock();
}

void OSD::handle_pg_stats_ack(MPGStatsAck *ack)
{
  dout(10) << "handle_pg_stats_ack " << dendl;

  if (!require_mon_peer(ack)) {
    ack->put();
    return;
  }

  last_pg_stats_ack = ceph_clock_now(cct);

  pg_stat_queue_lock.Lock();

  if (ack->get_tid() > pg_stat_tid_flushed) {
    pg_stat_tid_flushed = ack->get_tid();
    pg_stat_queue_cond.Signal();
  }

  xlist<PG*>::iterator p = pg_stat_queue.begin();
  while (!p.end()) {
    PG *pg = *p;
    PGRef _pg(pg);
    ++p;

    if (ack->pg_stat.count(pg->info.pgid.pgid)) {
      pair<version_t,epoch_t> acked = ack->pg_stat[pg->info.pgid.pgid];
      pg->pg_stats_publish_lock.Lock();
      if (acked.first == pg->pg_stats_publish.reported_seq &&
	  acked.second == pg->pg_stats_publish.reported_epoch) {
	dout(25) << " ack on " << pg->info.pgid << " " << pg->pg_stats_publish.reported_epoch
		 << ":" << pg->pg_stats_publish.reported_seq << dendl;
	pg->stat_queue_item.remove_myself();
	pg->put("pg_stat_queue");
      } else {
	dout(25) << " still pending " << pg->info.pgid << " " << pg->pg_stats_publish.reported_epoch
		 << ":" << pg->pg_stats_publish.reported_seq << " > acked " << acked << dendl;
      }
      pg->pg_stats_publish_lock.Unlock();
    } else {
      dout(30) << " still pending " << pg->info.pgid << " " << pg->pg_stats_publish.reported_epoch
	       << ":" << pg->pg_stats_publish.reported_seq << dendl;
    }
  }
  
  if (!pg_stat_queue.size()) {
    outstanding_pg_stats = false;
  }

  pg_stat_queue_lock.Unlock();

  ack->put();
}

void OSD::flush_pg_stats()
{
  dout(10) << "flush_pg_stats" << dendl;
  utime_t now = ceph_clock_now(cct);
  send_pg_stats(now);

  osd_lock.Unlock();

  pg_stat_queue_lock.Lock();
  uint64_t tid = pg_stat_tid;
  dout(10) << "flush_pg_stats waiting for stats tid " << tid << " to flush" << dendl;
  while (tid > pg_stat_tid_flushed)
    pg_stat_queue_cond.Wait(pg_stat_queue_lock);
  dout(10) << "flush_pg_stats finished waiting for stats tid " << tid << " to flush" << dendl;
  pg_stat_queue_lock.Unlock();

  osd_lock.Lock();
}


void OSD::handle_command(MMonCommand *m)
{
  if (!require_mon_peer(m))
    return;

  Command *c = new Command(m->cmd, m->get_tid(), m->get_data(), NULL);
  command_wq.queue(c);
  m->put();
}

void OSD::handle_command(MCommand *m)
{
  ConnectionRef con = m->get_connection();
  Session *session = static_cast<Session *>(con->get_priv());
  if (!session) {
    con->send_message(new MCommandReply(m, -EPERM));
    m->put();
    return;
  }

  OSDCap& caps = session->caps;
  session->put();

  if (!caps.allow_all() || m->get_source().is_mon()) {
    con->send_message(new MCommandReply(m, -EPERM));
    m->put();
    return;
  }

  Command *c = new Command(m->cmd, m->get_tid(), m->get_data(), con.get());
  command_wq.queue(c);

  m->put();
}

struct OSDCommand {
  string cmdstring;
  string helpstring;
  string module;
  string perm;
  string availability;
} osd_commands[] = {

#define COMMAND(parsesig, helptext, module, perm, availability) \
  {parsesig, helptext, module, perm, availability},

// yes, these are really pg commands, but there's a limit to how
// much work it's worth.  The OSD returns all of them.  Make this
// form (pg <pgid> <cmd>) valid only for the cli. 
// Rest uses "tell <pgid> <cmd>"

COMMAND("pg " \
	"name=pgid,type=CephPgid " \
	"name=cmd,type=CephChoices,strings=query", \
	"show details of a specific pg", "osd", "r", "cli")
COMMAND("pg " \
	"name=pgid,type=CephPgid " \
	"name=cmd,type=CephChoices,strings=mark_unfound_lost " \
	"name=mulcmd,type=CephChoices,strings=revert|delete", \
	"mark all unfound objects in this pg as lost, either removing or reverting to a prior version if one is available",
	"osd", "rw", "cli")
COMMAND("pg " \
	"name=pgid,type=CephPgid " \
	"name=cmd,type=CephChoices,strings=list_missing " \
	"name=offset,type=CephString,req=false",
	"list missing objects on this pg, perhaps starting at an offset given in JSON",
	"osd", "r", "cli")

// new form: tell <pgid> <cmd> for both cli and rest 

COMMAND("query",
	"show details of a specific pg", "osd", "r", "cli,rest")
COMMAND("mark_unfound_lost " \
	"name=mulcmd,type=CephChoices,strings=revert|delete", \
	"mark all unfound objects in this pg as lost, either removing or reverting to a prior version if one is available",
	"osd", "rw", "cli,rest")
COMMAND("list_missing " \
	"name=offset,type=CephString,req=false",
	"list missing objects on this pg, perhaps starting at an offset given in JSON",
	"osd", "r", "cli,rest")

// tell <osd.n> commands.  Validation of osd.n must be special-cased in client
COMMAND("version", "report version of OSD", "osd", "r", "cli,rest")
COMMAND("injectargs " \
	"name=injected_args,type=CephString,n=N",
	"inject configuration arguments into running OSD",
	"osd", "rw", "cli,rest")
COMMAND("bench " \
	"name=count,type=CephInt,req=false " \
	"name=size,type=CephInt,req=false ", \
	"OSD benchmark: write <count> <size>-byte objects, " \
	"(default 1G size 4MB). Results in log.",
	"osd", "rw", "cli,rest")
COMMAND("flush_pg_stats", "flush pg stats", "osd", "rw", "cli,rest")
COMMAND("heap " \
	"name=heapcmd,type=CephChoices,strings=dump|start_profiler|stop_profiler|release|stats", \
	"show heap usage info (available only if compiled with tcmalloc)", \
	"osd", "rw", "cli,rest")
COMMAND("debug_dump_missing " \
	"name=filename,type=CephFilepath",
	"dump missing objects to a named file", "osd", "r", "cli,rest")
COMMAND("debug kick_recovery_wq " \
	"name=delay,type=CephInt,range=0",
	"set osd_recovery_delay_start to <val>", "osd", "rw", "cli,rest")
COMMAND("cpu_profiler " \
	"name=arg,type=CephChoices,strings=status|flush",
	"run cpu profiling on daemon", "osd", "rw", "cli,rest")
COMMAND("dump_pg_recovery_stats", "dump pg recovery statistics",
	"osd", "r", "cli,rest")
COMMAND("reset_pg_recovery_stats", "reset pg recovery statistics",
	"osd", "rw", "cli,rest")
};

void OSD::do_command(Connection *con, ceph_tid_t tid, vector<string>& cmd, bufferlist& data)
{
  int r = 0;
  stringstream ss, ds;
  string rs;
  bufferlist odata;

  dout(20) << "do_command tid " << tid << " " << cmd << dendl;

  map<string, cmd_vartype> cmdmap;
  string prefix;
  string format;
  string pgidstr;
  boost::scoped_ptr<Formatter> f;

  if (cmd.empty()) {
    ss << "no command given";
    goto out;
  }

  if (!cmdmap_from_json(cmd, &cmdmap, ss)) {
    r = -EINVAL;
    goto out;
  }

  cmd_getval(cct, cmdmap, "prefix", prefix);

  if (prefix == "get_command_descriptions") {
    int cmdnum = 0;
    JSONFormatter *f = new JSONFormatter();
    f->open_object_section("command_descriptions");
    for (OSDCommand *cp = osd_commands;
	 cp < &osd_commands[ARRAY_SIZE(osd_commands)]; cp++) {

      ostringstream secname;
      secname << "cmd" << setfill('0') << std::setw(3) << cmdnum;
      dump_cmddesc_to_json(f, secname.str(), cp->cmdstring, cp->helpstring,
			   cp->module, cp->perm, cp->availability);
      cmdnum++;
    }
    f->close_section();	// command_descriptions

    f->flush(ds);
    delete f;
    goto out;
  }

  cmd_getval(cct, cmdmap, "format", format);
  f.reset(new_formatter(format));

  if (prefix == "version") {
    if (f) {
      f->open_object_section("version");
      f->dump_string("version", pretty_version_to_str());
      f->close_section();
      f->flush(ds);
    } else {
      ds << pretty_version_to_str();
    }
    goto out;
  }
  else if (prefix == "injectargs") {
    vector<string> argsvec;
    cmd_getval(cct, cmdmap, "injected_args", argsvec);

    if (argsvec.empty()) {
      r = -EINVAL;
      ss << "ignoring empty injectargs";
      goto out;
    }
    string args = argsvec.front();
    for (vector<string>::iterator a = ++argsvec.begin(); a != argsvec.end(); ++a)
      args += " " + *a;
    osd_lock.Unlock();
    cct->_conf->injectargs(args, &ss);
    osd_lock.Lock();
  }

  // either 'pg <pgid> <command>' or
  // 'tell <pgid>' (which comes in without any of that prefix)?

  else if (prefix == "pg" ||
	   (cmd_getval(cct, cmdmap, "pgid", pgidstr) &&
	     (prefix == "query" ||
	      prefix == "mark_unfound_lost" ||
	      prefix == "list_missing")
	   )) {
    pg_t pgid;

    if (!cmd_getval(cct, cmdmap, "pgid", pgidstr)) {
      ss << "no pgid specified";
      r = -EINVAL;
    } else if (!pgid.parse(pgidstr.c_str())) {
      ss << "couldn't parse pgid '" << pgidstr << "'";
      r = -EINVAL;
    } else {
      spg_t pcand;
      if (osdmap->get_primary_shard(pgid, &pcand) &&
	  _have_pg(pcand)) {
	PG *pg = _lookup_lock_pg(pcand);
	assert(pg);
	if (pg->is_primary()) {
	  // simulate pg <pgid> cmd= for pg->do-command
	  if (prefix != "pg")
	    cmd_putval(cct, cmdmap, "cmd", prefix);
	  r = pg->do_command(cmdmap, ss, data, odata);
	} else {
	  ss << "not primary for pgid " << pgid;

	  // send them the latest diff to ensure they realize the mapping
	  // has changed.
	  service.send_incremental_map(osdmap->get_epoch() - 1, con, osdmap);

	  // do not reply; they will get newer maps and realize they
	  // need to resend.
	  pg->unlock();
	  return;
	}
	pg->unlock();
      } else {
	ss << "i don't have pgid " << pgid;
	r = -ENOENT;
      }
    }
  }

  else if (prefix == "bench") {
    int64_t count;
    int64_t bsize;
    // default count 1G, size 4MB
    cmd_getval(cct, cmdmap, "count", count, (int64_t)1 << 30);
    cmd_getval(cct, cmdmap, "size", bsize, (int64_t)4 << 20);

    uint32_t duration = g_conf->osd_bench_duration;

    if (bsize > (int64_t) g_conf->osd_bench_max_block_size) {
      // let us limit the block size because the next checks rely on it
      // having a sane value.  If we allow any block size to be set things
      // can still go sideways.
      ss << "block 'size' values are capped at "
         << prettybyte_t(g_conf->osd_bench_max_block_size) << ". If you wish to use"
         << " a higher value, please adjust 'osd_bench_max_block_size'";
      r = -EINVAL;
      goto out;
    } else if (bsize < (int64_t) (1 << 20)) {
      // entering the realm of small block sizes.
      // limit the count to a sane value, assuming a configurable amount of
      // IOPS and duration, so that the OSD doesn't get hung up on this,
      // preventing timeouts from going off
      int64_t max_count =
        bsize * duration * g_conf->osd_bench_small_size_max_iops;
      if (count > max_count) {
        ss << "'count' values greater than " << max_count
           << " for a block size of " << prettybyte_t(bsize) << ", assuming "
           << g_conf->osd_bench_small_size_max_iops << " IOPS,"
           << " for " << duration << " seconds,"
           << " can cause ill effects on osd. "
           << " Please adjust 'osd_bench_small_size_max_iops' with a higher"
           << " value if you wish to use a higher 'count'.";
        r = -EINVAL;
        goto out;
      }
    } else {
      // 1MB block sizes are big enough so that we get more stuff done.
      // However, to avoid the osd from getting hung on this and having
      // timers being triggered, we are going to limit the count assuming
      // a configurable throughput and duration.
      // NOTE: max_count is the total amount of bytes that we believe we
      //       will be able to write during 'duration' for the given
      //       throughput.  The block size hardly impacts this unless it's
      //       way too big.  Given we already check how big the block size
      //       is, it's safe to assume everything will check out.
      int64_t max_count =
        g_conf->osd_bench_large_size_max_throughput * duration;
      if (count > max_count) {
        ss << "'count' values greater than " << max_count
           << " for a block size of " << prettybyte_t(bsize) << ", assuming "
           << prettybyte_t(g_conf->osd_bench_large_size_max_throughput) << "/s,"
           << " for " << duration << " seconds,"
           << " can cause ill effects on osd. "
           << " Please adjust 'osd_bench_large_size_max_throughput'"
           << " with a higher value if you wish to use a higher 'count'.";
        r = -EINVAL;
        goto out;
      }
    }

    dout(1) << " bench count " << count
            << " bsize " << prettybyte_t(bsize) << dendl;

    bufferlist bl;
    bufferptr bp(bsize);
    bp.zero();
    bl.push_back(bp);

    ObjectStore::Transaction *cleanupt = new ObjectStore::Transaction;

    store->sync_and_flush();
    utime_t start = ceph_clock_now(cct);
    for (int64_t pos = 0; pos < count; pos += bsize) {
      char nm[30];
      snprintf(nm, sizeof(nm), "disk_bw_test_%lld", (long long)pos);
      object_t oid(nm);
      hobject_t soid(sobject_t(oid, 0));
      ObjectStore::Transaction *t = new ObjectStore::Transaction;
      t->write(coll_t::META_COLL, soid, 0, bsize, bl);
      store->queue_transaction_and_cleanup(NULL, t);
      cleanupt->remove(coll_t::META_COLL, soid);
    }
    store->sync_and_flush();
    utime_t end = ceph_clock_now(cct);

    // clean up
    store->queue_transaction_and_cleanup(NULL, cleanupt);

    uint64_t rate = (double)count / (end - start);
    if (f) {
      f->open_object_section("osd_bench_results");
      f->dump_int("bytes_written", count);
      f->dump_int("blocksize", bsize);
      f->dump_float("bytes_per_sec", rate);
      f->close_section();
      f->flush(ss);
    } else {
      ss << "bench: wrote " << prettybyte_t(count)
	 << " in blocks of " << prettybyte_t(bsize) << " in "
	 << (end-start) << " sec at " << prettybyte_t(rate) << "/sec";
    }
  }

  else if (prefix == "flush_pg_stats") {
    flush_pg_stats();
  }
  
  else if (prefix == "heap") {
    if (!ceph_using_tcmalloc()) {
      r = -EOPNOTSUPP;
      ss << "could not issue heap profiler command -- not using tcmalloc!";
    } else {
      string heapcmd;
      cmd_getval(cct, cmdmap, "heapcmd", heapcmd);
      // XXX 1-element vector, change at callee or make vector here?
      vector<string> heapcmd_vec;
      get_str_vec(heapcmd, heapcmd_vec);
      ceph_heap_profiler_handle_command(heapcmd_vec, ds);
    }
  }

  else if (prefix == "debug dump_missing") {
    string file_name;
    cmd_getval(cct, cmdmap, "filename", file_name);
    std::ofstream fout(file_name.c_str());
    if (!fout.is_open()) {
	ss << "failed to open file '" << file_name << "'";
	r = -EINVAL;
	goto out;
    }

    std::set <spg_t> keys;
    RWLock::RLocker l(pg_map_lock);
    for (ceph::unordered_map<spg_t, PG*>::const_iterator pg_map_e = pg_map.begin();
	 pg_map_e != pg_map.end(); ++pg_map_e) {
      keys.insert(pg_map_e->first);
    }

    fout << "*** osd " << whoami << ": dump_missing ***" << std::endl;
    for (std::set <spg_t>::iterator p = keys.begin();
	 p != keys.end(); ++p) {
      ceph::unordered_map<spg_t, PG*>::iterator q = pg_map.find(*p);
      assert(q != pg_map.end());
      PG *pg = q->second;
      pg->lock();

      fout << *pg << std::endl;
      std::map<hobject_t, pg_missing_t::item>::const_iterator mend =
	pg->pg_log.get_missing().missing.end();
      std::map<hobject_t, pg_missing_t::item>::const_iterator mi =
	pg->pg_log.get_missing().missing.begin();
      for (; mi != mend; ++mi) {
	fout << mi->first << " -> " << mi->second << std::endl;
	if (!pg->missing_loc.needs_recovery(mi->first))
	  continue;
	if (pg->missing_loc.is_unfound(mi->first))
	  fout << " unfound ";
	const set<pg_shard_t> &mls(pg->missing_loc.get_locations(mi->first));
	if (mls.empty())
	  continue;
	fout << "missing_loc: " << mls << std::endl;
      }
      pg->unlock();
      fout << std::endl;
    }

    fout.close();
  }
  else if (prefix == "debug kick_recovery_wq") {
    int64_t delay;
    cmd_getval(cct, cmdmap, "delay", delay);
    ostringstream oss;
    oss << delay;
    r = cct->_conf->set_val("osd_recovery_delay_start", oss.str().c_str());
    if (r != 0) {
      ss << "kick_recovery_wq: error setting "
	 << "osd_recovery_delay_start to '" << delay << "': error "
	 << r;
      goto out;
    }
    cct->_conf->apply_changes(NULL);
    ss << "kicking recovery queue. set osd_recovery_delay_start "
       << "to " << cct->_conf->osd_recovery_delay_start;
    defer_recovery_until = ceph_clock_now(cct);
    defer_recovery_until += cct->_conf->osd_recovery_delay_start;
    recovery_wq.wake();
<<<<<<< HEAD
  }

  else if (prefix == "cpu_profiler") {
    string arg;
    cmd_getval(cct, cmdmap, "arg", arg);
    vector<string> argvec;
    get_str_vec(arg, argvec);
    cpu_profiler_handle_command(argvec, ds);
  }

  else if (prefix == "dump_pg_recovery_stats") {
    stringstream s;
    if (f) {
      pg_recovery_stats.dump_formatted(f.get());
      f->flush(ds);
    } else {
      pg_recovery_stats.dump(s);
      ds << "dump pg recovery stats: " << s.str();
    }
  }

  else if (prefix == "reset_pg_recovery_stats") {
    ss << "reset pg recovery stats";
    pg_recovery_stats.reset();
  }

  else {
    ss << "unrecognized command! " << cmd;
    r = -EINVAL;
  }

 out:
  rs = ss.str();
  odata.append(ds);
  dout(0) << "do_command r=" << r << " " << rs << dendl;
  clog.info() << rs << "\n";
  if (con) {
    MCommandReply *reply = new MCommandReply(r, rs);
    reply->set_tid(tid);
    reply->set_data(odata);
    con->send_message(reply);
  }
  return;
}



// --------------------------------------
// dispatch

epoch_t OSDService::get_peer_epoch(int peer)
{
  Mutex::Locker l(peer_map_epoch_lock);
  map<int,epoch_t>::iterator p = peer_map_epoch.find(peer);
  if (p == peer_map_epoch.end())
    return 0;
  return p->second;
}

epoch_t OSDService::note_peer_epoch(int peer, epoch_t e)
{
  Mutex::Locker l(peer_map_epoch_lock);
  map<int,epoch_t>::iterator p = peer_map_epoch.find(peer);
  if (p != peer_map_epoch.end()) {
    if (p->second < e) {
      dout(10) << "note_peer_epoch osd." << peer << " has " << e << dendl;
      p->second = e;
    } else {
      dout(30) << "note_peer_epoch osd." << peer << " has " << p->second << " >= " << e << dendl;
    }
    return p->second;
  } else {
    dout(10) << "note_peer_epoch osd." << peer << " now has " << e << dendl;
    peer_map_epoch[peer] = e;
    return e;
  }
}
 
void OSDService::forget_peer_epoch(int peer, epoch_t as_of)
{
  Mutex::Locker l(peer_map_epoch_lock);
  map<int,epoch_t>::iterator p = peer_map_epoch.find(peer);
  if (p != peer_map_epoch.end()) {
    if (p->second <= as_of) {
      dout(10) << "forget_peer_epoch osd." << peer << " as_of " << as_of
	       << " had " << p->second << dendl;
      peer_map_epoch.erase(p);
    } else {
      dout(10) << "forget_peer_epoch osd." << peer << " as_of " << as_of
	       << " has " << p->second << " - not forgetting" << dendl;
    }
=======
>>>>>>> dceab8dc
  }

  else if (prefix == "cpu_profiler") {
    string arg;
    cmd_getval(cct, cmdmap, "arg", arg);
    vector<string> argvec;
    get_str_vec(arg, argvec);
    cpu_profiler_handle_command(argvec, ds);
  }

  else if (prefix == "dump_pg_recovery_stats") {
    stringstream s;
    if (f) {
      pg_recovery_stats.dump_formatted(f.get());
      f->flush(ds);
    } else {
      pg_recovery_stats.dump(s);
      ds << "dump pg recovery stats: " << s.str();
    }
  }

  else if (prefix == "reset_pg_recovery_stats") {
    ss << "reset pg recovery stats";
    pg_recovery_stats.reset();
  }

  else {
    ss << "unrecognized command! " << cmd;
    r = -EINVAL;
  }

 out:
  rs = ss.str();
  odata.append(ds);
  dout(0) << "do_command r=" << r << " " << rs << dendl;
  clog.info() << rs << "\n";
  if (con) {
    MCommandReply *reply = new MCommandReply(r, rs);
    reply->set_tid(tid);
    reply->set_data(odata);
    client_messenger->send_message(reply, con);
  }
  return;
}




bool OSD::heartbeat_dispatch(Message *m)
{
  dout(30) << "heartbeat_dispatch " << m << dendl;
  switch (m->get_type()) {
    
  case CEPH_MSG_PING:
    dout(10) << "ping from " << m->get_source_inst() << dendl;
    m->put();
    break;

  case MSG_OSD_PING:
    handle_osd_ping(static_cast<MOSDPing*>(m));
    break;

  case CEPH_MSG_OSD_MAP:
    {
      ConnectionRef self = cluster_messenger->get_loopback_connection();
      self->send_message(m);
    }
    break;

  default:
    dout(0) << "dropping unexpected message " << *m << " from " << m->get_source_inst() << dendl;
    m->put();
  }

  return true;
}

bool OSDService::ObjecterDispatcher::ms_dispatch(Message *m)
{
  Mutex::Locker l(osd->objecter_lock);
  osd->objecter->dispatch(m);
  return true;
}

bool OSDService::ObjecterDispatcher::ms_handle_reset(Connection *con)
{
  Mutex::Locker l(osd->objecter_lock);
  osd->objecter->ms_handle_reset(con);
  return true;
}

void OSDService::ObjecterDispatcher::ms_handle_connect(Connection *con)
{
  Mutex::Locker l(osd->objecter_lock);
  return osd->objecter->ms_handle_connect(con);
}

bool OSDService::ObjecterDispatcher::ms_get_authorizer(int dest_type,
						       AuthAuthorizer **authorizer,
						       bool force_new)
{
  if (dest_type == CEPH_ENTITY_TYPE_MON)
    return true;
  *authorizer = osd->monc->auth->build_authorizer(dest_type);
  return *authorizer != NULL;
}


bool OSD::ms_dispatch(Message *m)
{
  if (m->get_type() == MSG_OSD_MARK_ME_DOWN) {
    service.got_stop_ack();
    m->put();
    return true;
  }

  // lock!

  osd_lock.Lock();
  if (is_stopping()) {
    osd_lock.Unlock();
    m->put();
    return true;
  }

  while (dispatch_running) {
    dout(10) << "ms_dispatch waiting for other dispatch thread to complete" << dendl;
    dispatch_cond.Wait(osd_lock);
  }
  dispatch_running = true;

  do_waiters();
  _dispatch(m);
  do_waiters();

  dispatch_running = false;
  dispatch_cond.Signal();

  osd_lock.Unlock();

  return true;
}

void OSD::dispatch_session_waiting(Session *session, OSDMapRef osdmap)
{
  for (list<OpRequestRef>::iterator i = session->waiting_on_map.begin();
       i != session->waiting_on_map.end() && dispatch_op_fast(*i, osdmap);
       session->waiting_on_map.erase(i++));

  if (session->waiting_on_map.empty()) {
    clear_session_waiting_on_map(session);
  } else {
    register_session_waiting_on_map(session);
  }
}

void OSD::ms_fast_dispatch(Message *m)
{
  if (service.is_stopping()) {
    m->put();
    return;
  }
  OpRequestRef op = op_tracker.create_request<OpRequest>(m);
  OSDMapRef nextmap = service.get_nextmap_reserved();
  Session *session = static_cast<Session*>(m->get_connection()->get_priv());
  assert(session);
  {
    Mutex::Locker l(session->session_dispatch_lock);
    session->waiting_on_map.push_back(op);
    dispatch_session_waiting(session, nextmap);
  }
  session->put();
  service.release_map(nextmap);
}

void OSD::ms_fast_preprocess(Message *m)
{
  if (m->get_connection()->get_peer_type() == CEPH_ENTITY_TYPE_OSD) {
    if (m->get_type() == CEPH_MSG_OSD_MAP) {
      MOSDMap *mm = static_cast<MOSDMap*>(m);
      Session *s = static_cast<Session*>(m->get_connection()->get_priv());
      s->received_map_lock.Lock();
      s->received_map_epoch = mm->get_last();
      s->received_map_lock.Unlock();
      s->put();
    }
  }
}

bool OSD::ms_get_authorizer(int dest_type, AuthAuthorizer **authorizer, bool force_new)
{
  dout(10) << "OSD::ms_get_authorizer type=" << ceph_entity_type_name(dest_type) << dendl;

  if (dest_type == CEPH_ENTITY_TYPE_MON)
    return true;

  if (force_new) {
    /* the MonClient checks keys every tick(), so we should just wait for that cycle
       to get through */
    if (monc->wait_auth_rotating(10) < 0)
      return false;
  }

  *authorizer = monc->auth->build_authorizer(dest_type);
  return *authorizer != NULL;
}


bool OSD::ms_verify_authorizer(Connection *con, int peer_type,
			       int protocol, bufferlist& authorizer_data, bufferlist& authorizer_reply,
			       bool& isvalid, CryptoKey& session_key)
{
  AuthAuthorizeHandler *authorize_handler = 0;
  switch (peer_type) {
  case CEPH_ENTITY_TYPE_MDS:
    /*
     * note: mds is technically a client from our perspective, but
     * this makes the 'cluster' consistent w/ monitor's usage.
     */
  case CEPH_ENTITY_TYPE_OSD:
    authorize_handler = authorize_handler_cluster_registry->get_handler(protocol);
    break;
  default:
    authorize_handler = authorize_handler_service_registry->get_handler(protocol);
  }
  if (!authorize_handler) {
    dout(0) << "No AuthAuthorizeHandler found for protocol " << protocol << dendl;
    isvalid = false;
    return true;
  }

  AuthCapsInfo caps_info;
  EntityName name;
  uint64_t global_id;
  uint64_t auid = CEPH_AUTH_UID_DEFAULT;

  isvalid = authorize_handler->verify_authorizer(cct, monc->rotating_secrets,
						 authorizer_data, authorizer_reply, name, global_id, caps_info, session_key, &auid);

  if (isvalid) {
    Session *s = static_cast<Session *>(con->get_priv());
    if (!s) {
      s = new Session(cct);
      con->set_priv(s->get());
      s->con = con;
      dout(10) << " new session " << s << " con=" << s->con << " addr=" << s->con->get_peer_addr() << dendl;
    }

    s->entity_name = name;
    if (caps_info.allow_all)
      s->caps.set_allow_all();
    s->auid = auid;
 
    if (caps_info.caps.length() > 0) {
      bufferlist::iterator p = caps_info.caps.begin();
      string str;
      try {
	::decode(str, p);
      }
      catch (buffer::error& e) {
      }
      bool success = s->caps.parse(str);
      if (success)
	dout(10) << " session " << s << " " << s->entity_name << " has caps " << s->caps << " '" << str << "'" << dendl;
      else
	dout(10) << " session " << s << " " << s->entity_name << " failed to parse caps '" << str << "'" << dendl;
    }
    
    s->put();
  }
  return true;
}

void OSD::do_waiters()
{
  assert(osd_lock.is_locked());
  
  dout(10) << "do_waiters -- start" << dendl;
  finished_lock.Lock();
  while (!finished.empty()) {
    OpRequestRef next = finished.front();
    finished.pop_front();
    finished_lock.Unlock();
    dispatch_op(next);
    finished_lock.Lock();
  }
  finished_lock.Unlock();
  dout(10) << "do_waiters -- finish" << dendl;
}

template<typename T, int MSGTYPE>
epoch_t replica_op_required_epoch(OpRequestRef op)
{
  T *m = static_cast<T *>(op->get_req());
  assert(m->get_header().type == MSGTYPE);
  return m->map_epoch;
}

epoch_t op_required_epoch(OpRequestRef op)
{
  switch (op->get_req()->get_type()) {
  case CEPH_MSG_OSD_OP: {
    MOSDOp *m = static_cast<MOSDOp*>(op->get_req());
    return m->get_map_epoch();
  }
  case MSG_OSD_SUBOP:
    return replica_op_required_epoch<MOSDSubOp, MSG_OSD_SUBOP>(op);
  case MSG_OSD_SUBOPREPLY:
    return replica_op_required_epoch<MOSDSubOpReply, MSG_OSD_SUBOPREPLY>(
      op);
  case MSG_OSD_PG_PUSH:
    return replica_op_required_epoch<MOSDPGPush, MSG_OSD_PG_PUSH>(
      op);
  case MSG_OSD_PG_PULL:
    return replica_op_required_epoch<MOSDPGPull, MSG_OSD_PG_PULL>(
      op);
  case MSG_OSD_PG_PUSH_REPLY:
    return replica_op_required_epoch<MOSDPGPushReply, MSG_OSD_PG_PUSH_REPLY>(
      op);
  case MSG_OSD_PG_SCAN:
    return replica_op_required_epoch<MOSDPGScan, MSG_OSD_PG_SCAN>(op);
  case MSG_OSD_PG_BACKFILL:
    return replica_op_required_epoch<MOSDPGBackfill, MSG_OSD_PG_BACKFILL>(
      op);
  case MSG_OSD_EC_WRITE:
    return replica_op_required_epoch<MOSDECSubOpWrite, MSG_OSD_EC_WRITE>(op);
  case MSG_OSD_EC_WRITE_REPLY:
    return replica_op_required_epoch<MOSDECSubOpWriteReply, MSG_OSD_EC_WRITE_REPLY>(op);
  case MSG_OSD_EC_READ:
    return replica_op_required_epoch<MOSDECSubOpRead, MSG_OSD_EC_READ>(op);
  case MSG_OSD_EC_READ_REPLY:
    return replica_op_required_epoch<MOSDECSubOpReadReply, MSG_OSD_EC_READ_REPLY>(op);
  default:
    assert(0);
    return 0;
  }
}

void OSD::dispatch_op(OpRequestRef op)
{
  switch (op->get_req()->get_type()) {

  case MSG_OSD_PG_CREATE:
    handle_pg_create(op);
    break;

  case MSG_OSD_PG_NOTIFY:
    handle_pg_notify(op);
    break;
  case MSG_OSD_PG_QUERY:
    handle_pg_query(op);
    break;
  case MSG_OSD_PG_LOG:
    handle_pg_log(op);
    break;
  case MSG_OSD_PG_REMOVE:
    handle_pg_remove(op);
    break;
  case MSG_OSD_PG_INFO:
    handle_pg_info(op);
    break;
  case MSG_OSD_PG_TRIM:
    handle_pg_trim(op);
    break;
  case MSG_OSD_PG_MISSING:
    assert(0 ==
	   "received MOSDPGMissing; this message is supposed to be unused!?!");
    break;

  case MSG_OSD_BACKFILL_RESERVE:
    handle_pg_backfill_reserve(op);
    break;
  case MSG_OSD_RECOVERY_RESERVE:
    handle_pg_recovery_reserve(op);
    break;
  }
}

bool OSD::dispatch_op_fast(OpRequestRef& op, OSDMapRef& osdmap) {
  if (is_stopping()) {
    // we're shutting down, so drop the op
    return true;
  }

  epoch_t msg_epoch(op_required_epoch(op));
  if (msg_epoch > osdmap->get_epoch()) {
    Session *s = static_cast<Session*>(op->get_req()->
				       get_connection()->get_priv());
    s->received_map_lock.Lock();
    epoch_t received_epoch = s->received_map_epoch;
    s->received_map_lock.Unlock();
    if (received_epoch < msg_epoch) {
      osdmap_subscribe(msg_epoch, false);
    }
    s->put();
    return false;
  }

  switch(op->get_req()->get_type()) {
  // client ops
  case CEPH_MSG_OSD_OP:
    handle_op(op, osdmap);
    break;
    // for replication etc.
  case MSG_OSD_SUBOP:
    handle_replica_op<MOSDSubOp, MSG_OSD_SUBOP>(op, osdmap);
    break;
  case MSG_OSD_SUBOPREPLY:
    handle_replica_op<MOSDSubOpReply, MSG_OSD_SUBOPREPLY>(op, osdmap);
    break;
  case MSG_OSD_PG_PUSH:
    handle_replica_op<MOSDPGPush, MSG_OSD_PG_PUSH>(op, osdmap);
    break;
  case MSG_OSD_PG_PULL:
    handle_replica_op<MOSDPGPull, MSG_OSD_PG_PULL>(op, osdmap);
    break;
  case MSG_OSD_PG_PUSH_REPLY:
    handle_replica_op<MOSDPGPushReply, MSG_OSD_PG_PUSH_REPLY>(op, osdmap);
    break;
  case MSG_OSD_PG_SCAN:
    handle_replica_op<MOSDPGScan, MSG_OSD_PG_SCAN>(op, osdmap);
    break;
  case MSG_OSD_PG_BACKFILL:
    handle_replica_op<MOSDPGBackfill, MSG_OSD_PG_BACKFILL>(op, osdmap);
    break;
  case MSG_OSD_EC_WRITE:
    handle_replica_op<MOSDECSubOpWrite, MSG_OSD_EC_WRITE>(op, osdmap);
    break;
  case MSG_OSD_EC_WRITE_REPLY:
    handle_replica_op<MOSDECSubOpWriteReply, MSG_OSD_EC_WRITE_REPLY>(op, osdmap);
    break;
  case MSG_OSD_EC_READ:
    handle_replica_op<MOSDECSubOpRead, MSG_OSD_EC_READ>(op, osdmap);
    break;
  case MSG_OSD_EC_READ_REPLY:
    handle_replica_op<MOSDECSubOpReadReply, MSG_OSD_EC_READ_REPLY>(op, osdmap);
    break;
  default:
    assert(0);
  }
  return true;
}

void OSD::_dispatch(Message *m)
{
  assert(osd_lock.is_locked());
  dout(20) << "_dispatch " << m << " " << *m << dendl;
  Session *session = NULL;

  logger->set(l_osd_buf, buffer::get_total_alloc());

  switch (m->get_type()) {

    // -- don't need lock -- 
  case CEPH_MSG_PING:
    dout(10) << "ping from " << m->get_source() << dendl;
    m->put();
    break;

    // -- don't need OSDMap --

    // map and replication
  case CEPH_MSG_OSD_MAP:
    handle_osd_map(static_cast<MOSDMap*>(m));
    break;

    // osd
  case CEPH_MSG_SHUTDOWN:
    session = static_cast<Session *>(m->get_connection()->get_priv());
    if (!session ||
	session->entity_name.is_mon() ||
	session->entity_name.is_osd())
      shutdown();
    else dout(0) << "shutdown message from connection with insufficient privs!"
		 << m->get_connection() << dendl;
    m->put();
    if (session)
      session->put();
    break;

  case MSG_PGSTATSACK:
    handle_pg_stats_ack(static_cast<MPGStatsAck*>(m));
    break;

  case MSG_MON_COMMAND:
    handle_command(static_cast<MMonCommand*>(m));
    break;
  case MSG_COMMAND:
    handle_command(static_cast<MCommand*>(m));
    break;

  case MSG_OSD_SCRUB:
    handle_scrub(static_cast<MOSDScrub*>(m));
    break;    

  case MSG_OSD_REP_SCRUB:
    handle_rep_scrub(static_cast<MOSDRepScrub*>(m));
    break;    

    // -- need OSDMap --

  default:
    {
      OpRequestRef op = op_tracker.create_request<OpRequest, Message*>(m);
      op->mark_event("waiting_for_osdmap");
      // no map?  starting up?
      if (!osdmap) {
        dout(7) << "no OSDMap, not booted" << dendl;
        waiting_for_osdmap.push_back(op);
        break;
      }
      
      // need OSDMap
      dispatch_op(op);
    }
  }

  logger->set(l_osd_buf, buffer::get_total_alloc());

}

void OSD::handle_rep_scrub(MOSDRepScrub *m)
{
  dout(10) << "queueing MOSDRepScrub " << *m << dendl;
  rep_scrub_wq.queue(m);
}

void OSD::handle_scrub(MOSDScrub *m)
{
  dout(10) << "handle_scrub " << *m << dendl;
  if (!require_mon_peer(m))
    return;
  if (m->fsid != monc->get_fsid()) {
    dout(0) << "handle_scrub fsid " << m->fsid << " != " << monc->get_fsid() << dendl;
    m->put();
    return;
  }

  RWLock::RLocker l(pg_map_lock);
  if (m->scrub_pgs.empty()) {
    for (ceph::unordered_map<spg_t, PG*>::iterator p = pg_map.begin();
	 p != pg_map.end();
	 ++p) {
      PG *pg = p->second;
      pg->lock();
      if (pg->is_primary()) {
	pg->unreg_next_scrub();
	pg->scrubber.must_scrub = true;
	pg->scrubber.must_deep_scrub = m->deep || m->repair;
	pg->scrubber.must_repair = m->repair;
	pg->reg_next_scrub();
	dout(10) << "marking " << *pg << " for scrub" << dendl;
      }
      pg->unlock();
    }
  } else {
    for (vector<pg_t>::iterator p = m->scrub_pgs.begin();
	 p != m->scrub_pgs.end();
	 ++p) {
      spg_t pcand;
      if (osdmap->get_primary_shard(*p, &pcand) &&
	  pg_map.count(pcand)) {
	PG *pg = pg_map[pcand];
	pg->lock();
	if (pg->is_primary()) {
	  pg->unreg_next_scrub();
	  pg->scrubber.must_scrub = true;
	  pg->scrubber.must_deep_scrub = m->deep || m->repair;
	  pg->scrubber.must_repair = m->repair;
	  pg->reg_next_scrub();
	  dout(10) << "marking " << *pg << " for scrub" << dendl;
	}
	pg->unlock();
      }
    }
  }
  
  m->put();
}

bool OSD::scrub_random_backoff()
{
  bool coin_flip = (rand() % 3) == whoami % 3;
  if (!coin_flip) {
    dout(20) << "scrub_random_backoff lost coin flip, randomly backing off" << dendl;
    return true;
  }
  return false;
}

bool OSD::scrub_should_schedule()
{
  double loadavgs[1];
  if (getloadavg(loadavgs, 1) != 1) {
    dout(10) << "scrub_should_schedule couldn't read loadavgs\n" << dendl;
    return false;
  }

  if (loadavgs[0] >= cct->_conf->osd_scrub_load_threshold) {
    dout(20) << "scrub_should_schedule loadavg " << loadavgs[0]
	     << " >= max " << cct->_conf->osd_scrub_load_threshold
	     << " = no, load too high" << dendl;
    return false;
  }

  dout(20) << "scrub_should_schedule loadavg " << loadavgs[0]
	   << " < max " << cct->_conf->osd_scrub_load_threshold
	   << " = yes" << dendl;
  return loadavgs[0] < cct->_conf->osd_scrub_load_threshold;
}

void OSD::sched_scrub()
{
  assert(osd_lock.is_locked());

  bool load_is_low = scrub_should_schedule();

  dout(20) << "sched_scrub load_is_low=" << (int)load_is_low << dendl;

  utime_t now = ceph_clock_now(cct);
  
  //dout(20) << " " << last_scrub_pg << dendl;

  pair<utime_t, spg_t> pos;
  if (service.first_scrub_stamp(&pos)) {
    do {
      utime_t t = pos.first;
      spg_t pgid = pos.second;
      dout(30) << "sched_scrub examine " << pgid << " at " << t << dendl;

      utime_t diff = now - t;
      if ((double)diff < cct->_conf->osd_scrub_min_interval) {
	dout(10) << "sched_scrub " << pgid << " at " << t
		 << ": " << (double)diff << " < min (" << cct->_conf->osd_scrub_min_interval << " seconds)" << dendl;
	break;
      }
      if ((double)diff < cct->_conf->osd_scrub_max_interval && !load_is_low) {
	// save ourselves some effort
	dout(10) << "sched_scrub " << pgid << " high load at " << t
		 << ": " << (double)diff << " < max (" << cct->_conf->osd_scrub_max_interval << " seconds)" << dendl;
	break;
      }

      PG *pg = _lookup_lock_pg(pgid);
      if (pg) {
	if (pg->get_pgbackend()->scrub_supported() && pg->is_active() &&
	    (load_is_low ||
	     (double)diff >= cct->_conf->osd_scrub_max_interval ||
	     pg->scrubber.must_scrub)) {
	  dout(10) << "sched_scrub scrubbing " << pgid << " at " << t
		   << (pg->scrubber.must_scrub ? ", explicitly requested" :
		   ( (double)diff >= cct->_conf->osd_scrub_max_interval ? ", diff >= max" : ""))
		   << dendl;
	  if (pg->sched_scrub()) {
	    pg->unlock();
	    break;
	  }
	}
	pg->unlock();
      }
    } while  (service.next_scrub_stamp(pos, &pos));
  }    
  dout(20) << "sched_scrub done" << dendl;
}



// =====================================================
// MAP

void OSD::wait_for_new_map(OpRequestRef op)
{
  // ask?
  if (waiting_for_osdmap.empty()) {
    osdmap_subscribe(osdmap->get_epoch() + 1, true);
  }
  
  logger->inc(l_osd_waiting_for_map);
  waiting_for_osdmap.push_back(op);
  op->mark_delayed("wait for new map");
}


/** update_map
 * assimilate new OSDMap(s).  scan pgs, etc.
 */

void OSD::note_down_osd(int peer)
{
  assert(osd_lock.is_locked());
  cluster_messenger->mark_down(osdmap->get_cluster_addr(peer));

  heartbeat_lock.Lock();
  failure_queue.erase(peer);
  failure_pending.erase(peer);
  map<int,HeartbeatInfo>::iterator p = heartbeat_peers.find(peer);
  if (p != heartbeat_peers.end()) {
    p->second.con_back->mark_down();
    if (p->second.con_front) {
      p->second.con_front->mark_down();
    }
    heartbeat_peers.erase(p);
  }
  heartbeat_lock.Unlock();
}

void OSD::note_up_osd(int peer)
{
  service.forget_peer_epoch(peer, osdmap->get_epoch() - 1);
}

struct C_OnMapApply : public Context {
  OSDService *service;
  boost::scoped_ptr<ObjectStore::Transaction> t;
  list<OSDMapRef> pinned_maps;
  epoch_t e;
  C_OnMapApply(OSDService *service,
	       ObjectStore::Transaction *t,
	       const list<OSDMapRef> &pinned_maps,
	       epoch_t e)
    : service(service), t(t), pinned_maps(pinned_maps), e(e) {}
  void finish(int r) {
    service->clear_map_bl_cache_pins(e);
  }
};

void OSD::osdmap_subscribe(version_t epoch, bool force_request)
{
  OSDMapRef osdmap = service.get_osdmap();
  if (osdmap->get_epoch() >= epoch)
    return;

  if (monc->sub_want_increment("osdmap", epoch, CEPH_SUBSCRIBE_ONETIME) ||
      force_request) {
    monc->renew_subs();
  }
}

void OSD::handle_osd_map(MOSDMap *m)
{
  assert(osd_lock.is_locked());
  list<OSDMapRef> pinned_maps;
  if (m->fsid != monc->get_fsid()) {
    dout(0) << "handle_osd_map fsid " << m->fsid << " != " << monc->get_fsid() << dendl;
    m->put();
    return;
  }
  if (is_initializing()) {
    dout(0) << "ignoring osdmap until we have initialized" << dendl;
    m->put();
    return;
  }

  Session *session = static_cast<Session *>(m->get_connection()->get_priv());
  if (session && !(session->entity_name.is_mon() || session->entity_name.is_osd())) {
    //not enough perms!
    dout(10) << "got osd map from Session " << session
             << " which we can't take maps from (not a mon or osd)" << dendl;
    m->put();
    session->put();
    return;
  }
  if (session)
    session->put();

  // share with the objecter
  {
    Mutex::Locker l(service.objecter_lock);
    m->get();
    service.objecter->handle_osd_map(m);
  }

  epoch_t first = m->get_first();
  epoch_t last = m->get_last();
  dout(3) << "handle_osd_map epochs [" << first << "," << last << "], i have "
	  << osdmap->get_epoch()
	  << ", src has [" << m->oldest_map << "," << m->newest_map << "]"
	  << dendl;

  logger->inc(l_osd_map);
  logger->inc(l_osd_mape, last - first + 1);
  if (first <= osdmap->get_epoch())
    logger->inc(l_osd_mape_dup, osdmap->get_epoch() - first + 1);

  // make sure there is something new, here, before we bother flushing the queues and such
  if (last <= osdmap->get_epoch()) {
    dout(10) << " no new maps here, dropping" << dendl;
    m->put();
    return;
  }

  // even if this map isn't from a mon, we may have satisfied our subscription
  monc->sub_got("osdmap", last);

  // missing some?
  bool skip_maps = false;
  if (first > osdmap->get_epoch() + 1) {
    dout(10) << "handle_osd_map message skips epochs " << osdmap->get_epoch() + 1
	     << ".." << (first-1) << dendl;
    if (m->oldest_map <= osdmap->get_epoch() + 1) {
      osdmap_subscribe(osdmap->get_epoch()+1, true);
      m->put();
      return;
    }
    // always try to get the full range of maps--as many as we can.  this
    //  1- is good to have
    //  2- is at present the only way to ensure that we get a *full* map as
    //     the first map!
    if (m->oldest_map < first) {
      osdmap_subscribe(m->oldest_map - 1, true);
      m->put();
      return;
    }
    skip_maps = true;
  }

  ObjectStore::Transaction *_t = new ObjectStore::Transaction;
  ObjectStore::Transaction &t = *_t;

  // store new maps: queue for disk and put in the osdmap cache
  epoch_t last_marked_full = 0;
  epoch_t start = MAX(osdmap->get_epoch() + 1, first);
  for (epoch_t e = start; e <= last; e++) {
    map<epoch_t,bufferlist>::iterator p;
    p = m->maps.find(e);
    if (p != m->maps.end()) {
      dout(10) << "handle_osd_map  got full map for epoch " << e << dendl;
      OSDMap *o = new OSDMap;
      bufferlist& bl = p->second;
      
      o->decode(bl);
      if (o->test_flag(CEPH_OSDMAP_FULL))
	last_marked_full = e;
      pinned_maps.push_back(add_map(o));

      hobject_t fulloid = get_osdmap_pobject_name(e);
      t.write(coll_t::META_COLL, fulloid, 0, bl.length(), bl);
      pin_map_bl(e, bl);
      continue;
    }

    p = m->incremental_maps.find(e);
    if (p != m->incremental_maps.end()) {
      dout(10) << "handle_osd_map  got inc map for epoch " << e << dendl;
      bufferlist& bl = p->second;
      hobject_t oid = get_inc_osdmap_pobject_name(e);
      t.write(coll_t::META_COLL, oid, 0, bl.length(), bl);
      pin_map_inc_bl(e, bl);

      OSDMap *o = new OSDMap;
      if (e > 1) {
	bufferlist obl;
	OSDMapRef prev = get_map(e - 1);
	prev->encode(obl);
	o->decode(obl);
      }

      OSDMap::Incremental inc;
      bufferlist::iterator p = bl.begin();
      inc.decode(p);
      if (o->apply_incremental(inc) < 0) {
	derr << "ERROR: bad fsid?  i have " << osdmap->get_fsid() << " and inc has " << inc.fsid << dendl;
	assert(0 == "bad fsid");
      }

      if (o->test_flag(CEPH_OSDMAP_FULL))
	last_marked_full = e;
      pinned_maps.push_back(add_map(o));

      bufferlist fbl;
      o->encode(fbl);

      hobject_t fulloid = get_osdmap_pobject_name(e);
      t.write(coll_t::META_COLL, fulloid, 0, fbl.length(), fbl);
      pin_map_bl(e, fbl);
      continue;
    }

    assert(0 == "MOSDMap lied about what maps it had?");
  }

  if (superblock.oldest_map) {
    int num = 0;
    epoch_t min(
      MIN(m->oldest_map,
	  service.map_cache.cached_key_lower_bound()));
    for (epoch_t e = superblock.oldest_map; e < min; ++e) {
      dout(20) << " removing old osdmap epoch " << e << dendl;
      t.remove(coll_t::META_COLL, get_osdmap_pobject_name(e));
      t.remove(coll_t::META_COLL, get_inc_osdmap_pobject_name(e));
      superblock.oldest_map = e+1;
      num++;
      if (num >= cct->_conf->osd_target_transaction_size &&
	  (uint64_t)num > (last - first))  // make sure we at least keep pace with incoming maps
	break;
    }
  }

  if (!superblock.oldest_map || skip_maps)
    superblock.oldest_map = first;
  superblock.newest_map = last;

  if (last_marked_full > superblock.last_map_marked_full)
    superblock.last_map_marked_full = last_marked_full;
 
  map_lock.get_write();

  C_Contexts *fin = new C_Contexts(cct);

  // advance through the new maps
  for (epoch_t cur = start; cur <= superblock.newest_map; cur++) {
    dout(10) << " advance to epoch " << cur << " (<= newest " << superblock.newest_map << ")" << dendl;

    OSDMapRef newmap = get_map(cur);
    assert(newmap);  // we just cached it above!

    // start blacklisting messages sent to peers that go down.
    service.pre_publish_map(newmap);

    // kill connections to newly down osds
    bool waited_for_reservations = false;
    set<int> old;
    osdmap->get_all_osds(old);
    for (set<int>::iterator p = old.begin(); p != old.end(); ++p) {
      if (*p != whoami &&
	  osdmap->have_inst(*p) &&                        // in old map
	  (!newmap->exists(*p) || !newmap->is_up(*p))) {  // but not the new one
        if (!waited_for_reservations) {
          service.await_reserved_maps();
          waited_for_reservations = true;
        }
	note_down_osd(*p);
      }
    }
    
    osdmap = newmap;

    superblock.current_epoch = cur;
    advance_map(t, fin);
    had_map_since = ceph_clock_now(cct);
  }

  epoch_t _bind_epoch = service.get_bind_epoch();
  if (osdmap->is_up(whoami) &&
      osdmap->get_addr(whoami) == client_messenger->get_myaddr() &&
      _bind_epoch < osdmap->get_up_from(whoami)) {

    if (is_booting()) {
      dout(1) << "state: booting -> active" << dendl;
      set_state(STATE_ACTIVE);

      // set incarnation so that osd_reqid_t's we generate for our
      // objecter requests are unique across restarts.
      service.objecter->set_client_incarnation(osdmap->get_epoch());
    }
  }

  bool do_shutdown = false;
  bool do_restart = false;
  if (osdmap->get_epoch() > 0 &&
      is_active()) {
    if (!osdmap->exists(whoami)) {
      dout(0) << "map says i do not exist.  shutting down." << dendl;
      do_shutdown = true;   // don't call shutdown() while we have everything paused
    } else if (!osdmap->is_up(whoami) ||
	       !osdmap->get_addr(whoami).probably_equals(client_messenger->get_myaddr()) ||
	       !osdmap->get_cluster_addr(whoami).probably_equals(cluster_messenger->get_myaddr()) ||
	       !osdmap->get_hb_back_addr(whoami).probably_equals(hb_back_server_messenger->get_myaddr()) ||
	       (osdmap->get_hb_front_addr(whoami) != entity_addr_t() &&
                !osdmap->get_hb_front_addr(whoami).probably_equals(hb_front_server_messenger->get_myaddr()))) {
      if (!osdmap->is_up(whoami)) {
	if (service.is_preparing_to_stop() || service.is_stopping()) {
	  service.got_stop_ack();
	} else {
	  clog.warn() << "map e" << osdmap->get_epoch()
		      << " wrongly marked me down";
	}
      }
      else if (!osdmap->get_addr(whoami).probably_equals(client_messenger->get_myaddr()))
	clog.error() << "map e" << osdmap->get_epoch()
		    << " had wrong client addr (" << osdmap->get_addr(whoami)
		     << " != my " << client_messenger->get_myaddr() << ")";
      else if (!osdmap->get_cluster_addr(whoami).probably_equals(cluster_messenger->get_myaddr()))
	clog.error() << "map e" << osdmap->get_epoch()
		    << " had wrong cluster addr (" << osdmap->get_cluster_addr(whoami)
		     << " != my " << cluster_messenger->get_myaddr() << ")";
      else if (!osdmap->get_hb_back_addr(whoami).probably_equals(hb_back_server_messenger->get_myaddr()))
	clog.error() << "map e" << osdmap->get_epoch()
		    << " had wrong hb back addr (" << osdmap->get_hb_back_addr(whoami)
		     << " != my " << hb_back_server_messenger->get_myaddr() << ")";
      else if (osdmap->get_hb_front_addr(whoami) != entity_addr_t() &&
               !osdmap->get_hb_front_addr(whoami).probably_equals(hb_front_server_messenger->get_myaddr()))
	clog.error() << "map e" << osdmap->get_epoch()
		    << " had wrong hb front addr (" << osdmap->get_hb_front_addr(whoami)
		     << " != my " << hb_front_server_messenger->get_myaddr() << ")";
      
      if (!service.is_stopping()) {
        epoch_t up_epoch = 0;
        epoch_t bind_epoch = osdmap->get_epoch();
        service.set_epochs(NULL,&up_epoch, &bind_epoch);
	do_restart = true;

	start_waiting_for_healthy();

	set<int> avoid_ports;
	avoid_ports.insert(cluster_messenger->get_myaddr().get_port());
	avoid_ports.insert(hb_back_server_messenger->get_myaddr().get_port());
	avoid_ports.insert(hb_front_server_messenger->get_myaddr().get_port());

	int r = cluster_messenger->rebind(avoid_ports);
	if (r != 0)
	  do_shutdown = true;  // FIXME: do_restart?

	r = hb_back_server_messenger->rebind(avoid_ports);
	if (r != 0)
	  do_shutdown = true;  // FIXME: do_restart?

	r = hb_front_server_messenger->rebind(avoid_ports);
	if (r != 0)
	  do_shutdown = true;  // FIXME: do_restart?

	hbclient_messenger->mark_down_all();

	reset_heartbeat_peers();
      }
    }
  }


  // note in the superblock that we were clean thru the prior epoch
  epoch_t boot_epoch = service.get_boot_epoch();
  if (boot_epoch && boot_epoch >= superblock.mounted) {
    superblock.mounted = boot_epoch;
    superblock.clean_thru = osdmap->get_epoch();
  }

  // superblock and commit
  write_superblock(t);
  store->queue_transaction(
    0,
    _t,
    new C_OnMapApply(&service, _t, pinned_maps, osdmap->get_epoch()),
    0, fin);
  service.publish_superblock(superblock);

  map_lock.put_write();

  check_osdmap_features(store);

  // yay!
  consume_map();

  if (is_active() || is_waiting_for_healthy())
    maybe_update_heartbeat_peers();

  if (!is_active()) {
    dout(10) << " not yet active; waiting for peering wq to drain" << dendl;
    peering_wq.drain();
  } else {
    activate_map();
  }

  if (m->newest_map && m->newest_map > last) {
    dout(10) << " msg say newest map is " << m->newest_map << ", requesting more" << dendl;
    osdmap_subscribe(osdmap->get_epoch()+1, true);
  }
  else if (is_booting()) {
    start_boot();  // retry
  }
  else if (do_restart)
    start_boot();

  if (do_shutdown)
    shutdown();

  m->put();
}

void OSD::check_osdmap_features(ObjectStore *fs)
{
  // adjust required feature bits?

  // we have to be a bit careful here, because we are accessing the
  // Policy structures without taking any lock.  in particular, only
  // modify integer values that can safely be read by a racing CPU.
  // since we are only accessing existing Policy structures a their
  // current memory location, and setting or clearing bits in integer
  // fields, and we are the only writer, this is not a problem.

  {
    Messenger::Policy p = client_messenger->get_default_policy();
    uint64_t mask;
    uint64_t features = osdmap->get_features(entity_name_t::TYPE_CLIENT, &mask);
    if ((p.features_required & mask) != features) {
      dout(0) << "crush map has features " << features
	      << ", adjusting msgr requires for clients" << dendl;
      p.features_required = (p.features_required & ~mask) | features;
      client_messenger->set_default_policy(p);
    }
  }
  {
    Messenger::Policy p = cluster_messenger->get_policy(entity_name_t::TYPE_MON);
    uint64_t mask;
    uint64_t features = osdmap->get_features(entity_name_t::TYPE_MON, &mask);
    if ((p.features_required & mask) != features) {
      dout(0) << "crush map has features " << features
	      << ", adjusting msgr requires for mons" << dendl;
      p.features_required = (p.features_required & ~mask) | features;
      client_messenger->set_policy(entity_name_t::TYPE_MON, p);
    }
  }
  {
    Messenger::Policy p = cluster_messenger->get_policy(entity_name_t::TYPE_OSD);
    uint64_t mask;
    uint64_t features = osdmap->get_features(entity_name_t::TYPE_OSD, &mask);

    if ((p.features_required & mask) != features) {
      dout(0) << "crush map has features " << features
	      << ", adjusting msgr requires for osds" << dendl;
      p.features_required = (p.features_required & ~mask) | features;
      cluster_messenger->set_policy(entity_name_t::TYPE_OSD, p);
    }

    if ((features & CEPH_FEATURE_OSD_ERASURE_CODES) &&
	!fs->get_allow_sharded_objects()) {
      dout(0) << __func__ << " enabling on-disk ERASURE CODES compat feature" << dendl;
      superblock.compat_features.incompat.insert(CEPH_OSD_FEATURE_INCOMPAT_SHARDS);
      ObjectStore::Transaction *t = new ObjectStore::Transaction;
      write_superblock(*t);
      int err = store->queue_transaction_and_cleanup(NULL, t);
      assert(err == 0);
      fs->set_allow_sharded_objects();
    }
  }
}

bool OSD::advance_pg(
  epoch_t osd_epoch, PG *pg,
  ThreadPool::TPHandle &handle,
  PG::RecoveryCtx *rctx,
  set<boost::intrusive_ptr<PG> > *new_pgs)
{
  assert(pg->is_locked());
  epoch_t next_epoch = pg->get_osdmap()->get_epoch() + 1;
  OSDMapRef lastmap = pg->get_osdmap();

  if (lastmap->get_epoch() == osd_epoch)
    return true;
  assert(lastmap->get_epoch() < osd_epoch);

  epoch_t min_epoch = service.get_min_pg_epoch();
  epoch_t max;
  if (min_epoch) {
    max = min_epoch + g_conf->osd_map_max_advance;
  } else {
    max = next_epoch + g_conf->osd_map_max_advance;
  }

  for (;
       next_epoch <= osd_epoch && next_epoch <= max;
       ++next_epoch) {
    OSDMapRef nextmap = service.try_get_map(next_epoch);
    if (!nextmap) {
      dout(20) << __func__ << " missing map " << next_epoch << dendl;
      // make sure max is bumped up so that we can get past any
      // gap in maps
      max = MAX(max, next_epoch + g_conf->osd_map_max_advance);
      continue;
    }

    vector<int> newup, newacting;
    int up_primary, acting_primary;
    nextmap->pg_to_up_acting_osds(
      pg->info.pgid.pgid,
      &newup, &up_primary,
      &newacting, &acting_primary);
    pg->handle_advance_map(
      nextmap, lastmap, newup, up_primary,
      newacting, acting_primary, rctx);

    // Check for split!
    set<spg_t> children;
    spg_t parent(pg->info.pgid);
    if (parent.is_split(
	lastmap->get_pg_num(pg->pool.id),
	nextmap->get_pg_num(pg->pool.id),
	&children)) {
      service.mark_split_in_progress(pg->info.pgid, children);
      split_pgs(
	pg, children, new_pgs, lastmap, nextmap,
	rctx);
    }

    lastmap = nextmap;
    handle.reset_tp_timeout();
  }
  service.pg_update_epoch(pg->info.pgid, lastmap->get_epoch());
  pg->handle_activate_map(rctx);
  if (next_epoch <= osd_epoch) {
    dout(10) << __func__ << " advanced to max " << max
	     << " past min epoch " << min_epoch
	     << " ... will requeue " << *pg << dendl;
    return false;
  }
  return true;
}

/** 
 * scan placement groups, initiate any replication
 * activities.
 */
void OSD::advance_map(ObjectStore::Transaction& t, C_Contexts *tfin)
{
  assert(osd_lock.is_locked());

  dout(7) << "advance_map epoch " << osdmap->get_epoch()
          << dendl;

  epoch_t up_epoch;
  epoch_t boot_epoch;
  service.retrieve_epochs(&boot_epoch, &up_epoch, NULL);
  if (!up_epoch &&
      osdmap->is_up(whoami) &&
      osdmap->get_inst(whoami) == client_messenger->get_myinst()) {
    up_epoch = osdmap->get_epoch();
    dout(10) << "up_epoch is " << up_epoch << dendl;
    if (!boot_epoch) {
      boot_epoch = osdmap->get_epoch();
      dout(10) << "boot_epoch is " << boot_epoch << dendl;
    }
    service.set_epochs(&boot_epoch, &up_epoch, NULL);
  }

  // scan pg creations
  ceph::unordered_map<spg_t, create_pg_info>::iterator n = creating_pgs.begin();
  while (n != creating_pgs.end()) {
    ceph::unordered_map<spg_t, create_pg_info>::iterator p = n++;
    spg_t pgid = p->first;

    // am i still primary?
    vector<int> acting;
    int primary;
    osdmap->pg_to_acting_osds(pgid.pgid, &acting, &primary);
    if (primary != whoami) {
      dout(10) << " no longer primary for " << pgid << ", stopping creation" << dendl;
      creating_pgs.erase(p);
    } else {
      /*
       * adding new ppl to our pg has no effect, since we're still primary,
       * and obviously haven't given the new nodes any data.
       */
      p->second.acting.swap(acting);  // keep the latest
    }
  }
}

void OSD::consume_map()
{
  assert(osd_lock.is_locked());
  dout(7) << "consume_map version " << osdmap->get_epoch() << dendl;

  int num_pg_primary = 0, num_pg_replica = 0, num_pg_stray = 0;
  list<PGRef> to_remove;

  // scan pg's
  {
    RWLock::RLocker l(pg_map_lock);
    for (ceph::unordered_map<spg_t,PG*>::iterator it = pg_map.begin();
        it != pg_map.end();
        ++it) {
      PG *pg = it->second;
      pg->lock();
      if (pg->is_primary())
        num_pg_primary++;
      else if (pg->is_replica())
        num_pg_replica++;
      else
        num_pg_stray++;

      if (!osdmap->have_pg_pool(pg->info.pgid.pool())) {
        //pool is deleted!
        to_remove.push_back(PGRef(pg));
      } else {
        service.init_splits_between(it->first, service.get_osdmap(), osdmap);
      }

      pg->unlock();
    }
  }

  for (list<PGRef>::iterator i = to_remove.begin();
       i != to_remove.end();
       to_remove.erase(i++)) {
    RWLock::WLocker locker(pg_map_lock);
    (*i)->lock();
    _remove_pg(&**i);
    (*i)->unlock();
  }
  to_remove.clear();

  service.expand_pg_num(service.get_osdmap(), osdmap);

  service.pre_publish_map(osdmap);
  service.await_reserved_maps();
  service.publish_map(osdmap);

  dispatch_sessions_waiting_on_map();

  // remove any PGs which we no longer host from the waiting_for_pg list
  set<spg_t> pgs_to_delete;
  {
    RWLock::RLocker l(pg_map_lock);
    map<spg_t, list<OpRequestRef> >::iterator p = waiting_for_pg.begin();
    while (p != waiting_for_pg.end()) {
      spg_t pgid = p->first;

      vector<int> acting;
      int nrep = osdmap->pg_to_acting_osds(pgid.pgid, acting);
      int role = osdmap->calc_pg_role(whoami, acting, nrep);

      if (role < 0) {
        pgs_to_delete.insert(p->first);
        /* we can delete list contents under the read lock because
         * nobody will be adding to them -- everybody is now using a map
         * new enough that they will simply drop ops instead of adding
         * them to the list. */
        dout(10) << " discarding waiting ops for " << pgid << dendl;
        while (!p->second.empty()) {
          p->second.pop_front();
        }
      }
      ++p;
    }
  }
  {
    RWLock::WLocker l(pg_map_lock);
    for (set<spg_t>::iterator i = pgs_to_delete.begin();
        i != pgs_to_delete.end();
        ++i) {
      map<spg_t, list<OpRequestRef> >::iterator p = waiting_for_pg.find(*i);
      assert(p->second.empty());
      waiting_for_pg.erase(p);
    }
  }


  // scan pg's
  {
    RWLock::RLocker l(pg_map_lock);
    for (ceph::unordered_map<spg_t,PG*>::iterator it = pg_map.begin();
        it != pg_map.end();
        ++it) {
      PG *pg = it->second;
      pg->lock();
      pg->queue_null(osdmap->get_epoch(), osdmap->get_epoch());
      pg->unlock();
    }

    logger->set(l_osd_pg, pg_map.size());
  }
  logger->set(l_osd_pg_primary, num_pg_primary);
  logger->set(l_osd_pg_replica, num_pg_replica);
  logger->set(l_osd_pg_stray, num_pg_stray);
}

void OSD::activate_map()
{
  assert(osd_lock.is_locked());

  dout(7) << "activate_map version " << osdmap->get_epoch() << dendl;

  if (osdmap->test_flag(CEPH_OSDMAP_FULL)) {
    dout(10) << " osdmap flagged full, doing onetime osdmap subscribe" << dendl;
    osdmap_subscribe(osdmap->get_epoch() + 1, true);
  }

  // norecover?
  if (osdmap->test_flag(CEPH_OSDMAP_NORECOVER)) {
    if (!paused_recovery) {
      dout(1) << "pausing recovery (NORECOVER flag set)" << dendl;
      paused_recovery = true;
      recovery_tp.pause_new();
    }
  } else {
    if (paused_recovery) {
      dout(1) << "resuming recovery (NORECOVER flag cleared)" << dendl;
      paused_recovery = false;
      recovery_tp.unpause();
    }
  }

  service.activate_map();

  // process waiters
  take_waiters(waiting_for_osdmap);
}

<<<<<<< HEAD

MOSDMap *OSDService::build_incremental_map_msg(epoch_t since, epoch_t to,
                                               OSDSuperblock& sblock)
{
  MOSDMap *m = new MOSDMap(monc->get_fsid());
  m->oldest_map = sblock.oldest_map;
  m->newest_map = sblock.newest_map;
  
  for (epoch_t e = to; e > since; e--) {
    bufferlist bl;
    if (e > m->oldest_map && get_inc_map_bl(e, bl)) {
      m->incremental_maps[e].claim(bl);
    } else if (get_map_bl(e, bl)) {
      m->maps[e].claim(bl);
      break;
    } else {
      derr << "since " << since << " to " << to
	   << " oldest " << m->oldest_map << " newest " << m->newest_map
	   << dendl;
      m->put();
      m = NULL;
      break;
    }
  }
  return m;
}

void OSDService::send_map(MOSDMap *m, Connection *con)
{
  con->send_message(m);
}

void OSDService::send_incremental_map(epoch_t since, Connection *con,
                                      OSDMapRef& osdmap)
{
  epoch_t to = osdmap->get_epoch();
  dout(10) << "send_incremental_map " << since << " -> " << to
           << " to " << con << " " << con->get_peer_addr() << dendl;

  MOSDMap *m = NULL;
  while (!m) {
    OSDSuperblock sblock(get_superblock());
    if (since < sblock.oldest_map) {
      // just send latest full map
      MOSDMap *m = new MOSDMap(monc->get_fsid());
      m->oldest_map = sblock.oldest_map;
      m->newest_map = sblock.newest_map;
      get_map_bl(to, m->maps[to]);
      send_map(m, con);
      return;
    }
    
    if (to > since && (int64_t)(to - since) > cct->_conf->osd_map_share_max_epochs) {
      dout(10) << "  " << (to - since) << " > max " << cct->_conf->osd_map_share_max_epochs
	       << ", only sending most recent" << dendl;
      since = to - cct->_conf->osd_map_share_max_epochs;
    }
    
    if (to - since > (epoch_t)cct->_conf->osd_map_message_max)
      to = since + cct->_conf->osd_map_message_max;
    m = build_incremental_map_msg(since, to, sblock);
  }
  send_map(m, con);
}

bool OSDService::_get_map_bl(epoch_t e, bufferlist& bl)
{
  bool found = map_bl_cache.lookup(e, &bl);
  if (found)
    return true;
  found = store->read(
    coll_t::META_COLL, OSD::get_osdmap_pobject_name(e), 0, 0, bl) >= 0;
  if (found)
    _add_map_bl(e, bl);
  return found;
}

bool OSDService::get_inc_map_bl(epoch_t e, bufferlist& bl)
{
  Mutex::Locker l(map_cache_lock);
  bool found = map_bl_inc_cache.lookup(e, &bl);
  if (found)
    return true;
  found = store->read(
    coll_t::META_COLL, OSD::get_inc_osdmap_pobject_name(e), 0, 0, bl) >= 0;
  if (found)
    _add_map_inc_bl(e, bl);
  return found;
}

void OSDService::_add_map_bl(epoch_t e, bufferlist& bl)
{
  dout(10) << "add_map_bl " << e << " " << bl.length() << " bytes" << dendl;
  map_bl_cache.add(e, bl);
}

void OSDService::_add_map_inc_bl(epoch_t e, bufferlist& bl)
{
  dout(10) << "add_map_inc_bl " << e << " " << bl.length() << " bytes" << dendl;
  map_bl_inc_cache.add(e, bl);
}

void OSDService::pin_map_inc_bl(epoch_t e, bufferlist &bl)
{
  Mutex::Locker l(map_cache_lock);
  map_bl_inc_cache.pin(e, bl);
}

void OSDService::pin_map_bl(epoch_t e, bufferlist &bl)
{
  Mutex::Locker l(map_cache_lock);
  map_bl_cache.pin(e, bl);
}

void OSDService::clear_map_bl_cache_pins(epoch_t e)
{
  Mutex::Locker l(map_cache_lock);
  map_bl_inc_cache.clear_pinned(e);
  map_bl_cache.clear_pinned(e);
}

OSDMapRef OSDService::_add_map(OSDMap *o)
{
  epoch_t e = o->get_epoch();

  if (cct->_conf->osd_map_dedup) {
    // Dedup against an existing map at a nearby epoch
    OSDMapRef for_dedup = map_cache.lower_bound(e);
    if (for_dedup) {
      OSDMap::dedup(for_dedup.get(), o);
    }
  }
  OSDMapRef l = map_cache.add(e, o);
  return l;
}

OSDMapRef OSDService::try_get_map(epoch_t epoch)
{
  Mutex::Locker l(map_cache_lock);
  OSDMapRef retval = map_cache.lookup(epoch);
  if (retval) {
    dout(30) << "get_map " << epoch << " -cached" << dendl;
    return retval;
  }

  OSDMap *map = new OSDMap;
  if (epoch > 0) {
    dout(20) << "get_map " << epoch << " - loading and decoding " << map << dendl;
    bufferlist bl;
    if (!_get_map_bl(epoch, bl)) {
      delete map;
      return OSDMapRef();
    }
    map->decode(bl);
  } else {
    dout(20) << "get_map " << epoch << " - return initial " << map << dendl;
  }
  return _add_map(map);
}

=======
>>>>>>> dceab8dc
bool OSD::require_mon_peer(Message *m)
{
  if (!m->get_connection()->peer_is_mon()) {
    dout(0) << "require_mon_peer received from non-mon " << m->get_connection()->get_peer_addr()
	    << " " << *m << dendl;
    m->put();
    return false;
  }
  return true;
}

bool OSD::require_osd_peer(OpRequestRef& op)
{
  if (!op->get_req()->get_connection()->peer_is_osd()) {
    dout(0) << "require_osd_peer received from non-osd " << op->get_req()->get_connection()->get_peer_addr()
	    << " " << *op->get_req() << dendl;
    return false;
  }
  return true;
}

bool OSD::require_self_aliveness(OpRequestRef& op, epoch_t epoch)
{
  epoch_t up_epoch = service.get_up_epoch();
  if (epoch < up_epoch) {
    dout(7) << "from pre-up epoch " << epoch << " < " << up_epoch << dendl;
    return false;
  }

  if (!is_active()) {
    dout(7) << "still in boot state, dropping message " << *op->get_req() << dendl;
    return false;
  }

  return true;
}

bool OSD::require_same_peer_instance(OpRequestRef& op, OSDMapRef& map)
{
  Message *m = op->get_req();
  int from = m->get_source().num();
  
  if (!map->have_inst(from) ||
      (map->get_cluster_addr(from) != m->get_source_inst().addr)) {
    dout(5) << "from dead osd." << from << ", marking down, "
	    << " msg was " << m->get_source_inst().addr
	    << " expected " << (map->have_inst(from) ?
				map->get_cluster_addr(from) : entity_addr_t())
	    << dendl;
    ConnectionRef con = m->get_connection();
    con->mark_down();
    Session *s = static_cast<Session*>(con->get_priv());
    if (s) {
      s->session_dispatch_lock.Lock();
      clear_session_waiting_on_map(s);
      con->set_priv(NULL);   // break ref <-> session cycle, if any
      s->session_dispatch_lock.Unlock();
      s->put();
    }
    return false;
  }
  return true;
}

bool OSD::require_up_osd_peer(OpRequestRef& op, OSDMapRef& map,
                              epoch_t their_epoch)
{
  if (!require_self_aliveness(op, their_epoch)) {
    return false;
  } else if (!require_osd_peer(op)) {
    return false;
  } else if (map->get_epoch() >= their_epoch &&
	     !require_same_peer_instance(op, map)) {
    return false;
  }
  return true;
}

/*
 * require that we have same (or newer) map, and that
 * the source is the pg primary.
 */
bool OSD::require_same_or_newer_map(OpRequestRef& op, epoch_t epoch)
{
  Message *m = op->get_req();
  dout(15) << "require_same_or_newer_map " << epoch << " (i am " << osdmap->get_epoch() << ") " << m << dendl;

  assert(osd_lock.is_locked());

  // do they have a newer map?
  if (epoch > osdmap->get_epoch()) {
    dout(7) << "waiting for newer map epoch " << epoch << " > my " << osdmap->get_epoch() << " with " << m << dendl;
    wait_for_new_map(op);
    return false;
  }

  if (!require_self_aliveness(op, epoch)) {
    return false;
  }

  // ok, our map is same or newer.. do they still exist?
  if (m->get_connection()->get_messenger() == cluster_messenger &&
      !require_same_peer_instance(op, osdmap)) {
    return false;
  }

  return true;
}





// ----------------------------------------
// pg creation


bool OSD::can_create_pg(spg_t pgid)
{
  assert(creating_pgs.count(pgid));

  // priors empty?
  if (!creating_pgs[pgid].prior.empty()) {
    dout(10) << "can_create_pg " << pgid
	     << " - waiting for priors " << creating_pgs[pgid].prior << dendl;
    return false;
  }

  dout(10) << "can_create_pg " << pgid << " - can create now" << dendl;
  return true;
}

void OSD::split_pgs(
  PG *parent,
  const set<spg_t> &childpgids, set<boost::intrusive_ptr<PG> > *out_pgs,
  OSDMapRef curmap,
  OSDMapRef nextmap,
  PG::RecoveryCtx *rctx)
{
  unsigned pg_num = nextmap->get_pg_num(
    parent->pool.id);
  parent->update_snap_mapper_bits(
    parent->info.pgid.get_split_bits(pg_num)
    );

  vector<object_stat_sum_t> updated_stats(childpgids.size() + 1);
  parent->info.stats.stats.sum.split(updated_stats);

  vector<object_stat_sum_t>::iterator stat_iter = updated_stats.begin();
  for (set<spg_t>::const_iterator i = childpgids.begin();
       i != childpgids.end();
       ++i, ++stat_iter) {
    assert(stat_iter != updated_stats.end());
    dout(10) << "Splitting " << *parent << " into " << *i << dendl;
    assert(service.splitting(*i));
    PG* child = _make_pg(nextmap, *i);
    child->lock(true);
    out_pgs->insert(child);

    unsigned split_bits = i->get_split_bits(pg_num);
    dout(10) << "pg_num is " << pg_num << dendl;
    dout(10) << "m_seed " << i->ps() << dendl;
    dout(10) << "split_bits is " << split_bits << dendl;

    parent->split_colls(
      *i,
      split_bits,
      i->ps(),
      rctx->transaction);
    parent->split_into(
      i->pgid,
      child,
      split_bits);
    child->info.stats.stats.sum = *stat_iter;

    child->write_if_dirty(*(rctx->transaction));
    child->unlock();
  }
  assert(stat_iter != updated_stats.end());
  parent->info.stats.stats.sum = *stat_iter;
  parent->write_if_dirty(*(rctx->transaction));
}
  
/*
 * holding osd_lock
 */
void OSD::handle_pg_create(OpRequestRef op)
{
  MOSDPGCreate *m = (MOSDPGCreate*)op->get_req();
  assert(m->get_header().type == MSG_OSD_PG_CREATE);

  dout(10) << "handle_pg_create " << *m << dendl;

  // drop the next N pg_creates in a row?
  if (debug_drop_pg_create_left < 0 &&
      cct->_conf->osd_debug_drop_pg_create_probability >
      ((((double)(rand()%100))/100.0))) {
    debug_drop_pg_create_left = debug_drop_pg_create_duration;
  }
  if (debug_drop_pg_create_left >= 0) {
    --debug_drop_pg_create_left;
    if (debug_drop_pg_create_left >= 0) {
      dout(0) << "DEBUG dropping/ignoring pg_create, will drop the next "
	      << debug_drop_pg_create_left << " too" << dendl;
      return;
    }
  }

  /* we have to hack around require_mon_peer's interface limits, so
   * grab an extra reference before going in. If the peer isn't
   * a Monitor, the reference is put for us (and then cleared
   * up automatically by our OpTracker infrastructure). Otherwise,
   * we put the extra ref ourself.
   */
  if (!require_mon_peer(op->get_req()->get())) {
    return;
  }
  op->get_req()->put();

  if (!require_same_or_newer_map(op, m->epoch)) return;

  op->mark_started();

  int num_created = 0;

  for (map<pg_t,pg_create_t>::iterator p = m->mkpg.begin();
       p != m->mkpg.end();
       ++p) {
    epoch_t created = p->second.created;
    pg_t parent = p->second.parent;
    if (p->second.split_bits) // Skip split pgs
      continue;
    pg_t on = p->first;

    if (on.preferred() >= 0) {
      dout(20) << "ignoring localized pg " << on << dendl;
      continue;
    }

    if (!osdmap->have_pg_pool(on.pool())) {
      dout(20) << "ignoring pg on deleted pool " << on << dendl;
      continue;
    }

    dout(20) << "mkpg " << on << " e" << created << dendl;
   
    // is it still ours?
    vector<int> up, acting;
    int up_primary = -1;
    int acting_primary = -1;
    osdmap->pg_to_up_acting_osds(on, &up, &up_primary, &acting, &acting_primary);
    int role = osdmap->calc_pg_role(whoami, acting, acting.size());

    if (up_primary != whoami) {
      dout(10) << "mkpg " << on << "  not primary (role="
	       << role << "), skipping" << dendl;
      continue;
    }
    if (up != acting) {
      dout(10) << "mkpg " << on << "  up " << up
	       << " != acting " << acting << ", ignoring" << dendl;
      // we'll get a query soon anyway, since we know the pg
      // must exist. we can ignore this.
      continue;
    }

    spg_t pgid;
    bool mapped = osdmap->get_primary_shard(on, &pgid);
    assert(mapped);

    // does it already exist?
    if (_have_pg(pgid)) {
      dout(10) << "mkpg " << pgid << "  already exists, skipping" << dendl;
      continue;
    }

    // figure history
    pg_history_t history;
    history.epoch_created = created;
    history.last_epoch_clean = created;
    // Newly created PGs don't need to scrub immediately, so mark them
    // as scrubbed at creation time.
    utime_t now = ceph_clock_now(NULL);
    history.last_scrub_stamp = now;
    history.last_deep_scrub_stamp = now;
    bool valid_history = project_pg_history(
      pgid, history, created, up, up_primary, acting, acting_primary);
    /* the pg creation message must have come from a mon and therefore
     * cannot be on the other side of a map gap
     */
    assert(valid_history);
    
    // register.
    creating_pgs[pgid].history = history;
    creating_pgs[pgid].parent = parent;
    creating_pgs[pgid].acting.swap(acting);
    calc_priors_during(pgid, created, history.same_interval_since, 
		       creating_pgs[pgid].prior);

    PG::RecoveryCtx rctx = create_context();
    // poll priors
    set<pg_shard_t>& pset = creating_pgs[pgid].prior;
    dout(10) << "mkpg " << pgid << " e" << created
	     << " h " << history
	     << " : querying priors " << pset << dendl;
    for (set<pg_shard_t>::iterator p = pset.begin(); p != pset.end(); ++p)
      if (osdmap->is_up(p->osd))
	(*rctx.query_map)[p->osd][spg_t(pgid.pgid, p->shard)] =
	  pg_query_t(
	    pg_query_t::INFO,
	    p->shard, pgid.shard,
	    history,
	    osdmap->get_epoch());

    PG *pg = NULL;
    if (can_create_pg(pgid)) {
      pg_interval_map_t pi;
      rctx.transaction->create_collection(coll_t(pgid));
      pg = _create_lock_pg(
	osdmap, pgid, true, false, false,
	0, creating_pgs[pgid].acting, whoami,
	creating_pgs[pgid].acting, whoami,
	history, pi,
	*rctx.transaction);
      pg->info.last_epoch_started = pg->info.history.last_epoch_started;
      creating_pgs.erase(pgid);
      pg->handle_create(&rctx);
      pg->write_if_dirty(*rctx.transaction);
      pg->publish_stats_to_osd();
      pg->unlock();
      num_created++;
      wake_pg_waiters(pg, pgid);
    }
    dispatch_context(rctx, pg, osdmap);
  }

  maybe_update_heartbeat_peers();
}


// ----------------------------------------
// peering and recovery

PG::RecoveryCtx OSD::create_context()
{
  ObjectStore::Transaction *t = new ObjectStore::Transaction;
  C_Contexts *on_applied = new C_Contexts(cct);
  C_Contexts *on_safe = new C_Contexts(cct);
  map<int, map<spg_t,pg_query_t> > *query_map =
    new map<int, map<spg_t, pg_query_t> >;
  map<int,vector<pair<pg_notify_t, pg_interval_map_t> > > *notify_list =
    new map<int, vector<pair<pg_notify_t, pg_interval_map_t> > >;
  map<int,vector<pair<pg_notify_t, pg_interval_map_t> > > *info_map =
    new map<int,vector<pair<pg_notify_t, pg_interval_map_t> > >;
  PG::RecoveryCtx rctx(query_map, info_map, notify_list,
		       on_applied, on_safe, t);
  return rctx;
}

void OSD::dispatch_context_transaction(PG::RecoveryCtx &ctx, PG *pg,
                                       ThreadPool::TPHandle *handle)
{
  if (!ctx.transaction->empty()) {
    ctx.on_applied->add(new ObjectStore::C_DeleteTransaction(ctx.transaction));
    int tr = store->queue_transaction(
      pg->osr.get(),
      ctx.transaction, ctx.on_applied, ctx.on_safe, NULL,
      TrackedOpRef(), handle);
    assert(tr == 0);
    ctx.transaction = new ObjectStore::Transaction;
    ctx.on_applied = new C_Contexts(cct);
    ctx.on_safe = new C_Contexts(cct);
  }
}

bool OSD::compat_must_dispatch_immediately(PG *pg)
{
  assert(pg->is_locked());
  set<pg_shard_t> tmpacting;
  if (!pg->actingbackfill.empty()) {
    tmpacting = pg->actingbackfill;
  } else {
    for (unsigned i = 0; i < pg->acting.size(); ++i) {
      if (pg->acting[i] == CRUSH_ITEM_NONE)
	continue;
      tmpacting.insert(
	pg_shard_t(
	  pg->acting[i],
	  pg->pool.info.ec_pool() ? shard_id_t(i) : shard_id_t::NO_SHARD));
    }
  }

  for (set<pg_shard_t>::iterator i = tmpacting.begin();
       i != tmpacting.end();
       ++i) {
    if (i->osd == whoami || i->osd == CRUSH_ITEM_NONE)
      continue;
    ConnectionRef conn =
      service.get_con_osd_cluster(i->osd, pg->get_osdmap()->get_epoch());
    if (conn && !conn->has_feature(CEPH_FEATURE_INDEP_PG_MAP)) {
      return true;
    }
  }
  return false;
}

void OSD::dispatch_context(PG::RecoveryCtx &ctx, PG *pg, OSDMapRef curmap,
                           ThreadPool::TPHandle *handle)
{
  if (service.get_osdmap()->is_up(whoami) &&
      is_active()) {
    do_notifies(*ctx.notify_list, curmap);
    do_queries(*ctx.query_map, curmap);
    do_infos(*ctx.info_map, curmap);
  }
  delete ctx.notify_list;
  delete ctx.query_map;
  delete ctx.info_map;
  if ((ctx.on_applied->empty() &&
       ctx.on_safe->empty() &&
       ctx.transaction->empty()) || !pg) {
    delete ctx.transaction;
    delete ctx.on_applied;
    delete ctx.on_safe;
  } else {
    ctx.on_applied->add(new ObjectStore::C_DeleteTransaction(ctx.transaction));
    int tr = store->queue_transaction(
      pg->osr.get(),
      ctx.transaction, ctx.on_applied, ctx.on_safe, NULL, TrackedOpRef(),
      handle);
    assert(tr == 0);
  }
}

/** do_notifies
 * Send an MOSDPGNotify to a primary, with a list of PGs that I have
 * content for, and they are primary for.
 */

void OSD::do_notifies(
  map<int,vector<pair<pg_notify_t,pg_interval_map_t> > >& notify_list,
  OSDMapRef curmap)
{
  for (map<int,
	   vector<pair<pg_notify_t,pg_interval_map_t> > >::iterator it =
	 notify_list.begin();
       it != notify_list.end();
       ++it) {
    if (!curmap->is_up(it->first))
      continue;
    ConnectionRef con = service.get_con_osd_cluster(
      it->first, curmap->get_epoch());
    if (!con)
      continue;
    service.share_map_peer(it->first, con.get(), curmap);
    if (con->has_feature(CEPH_FEATURE_INDEP_PG_MAP)) {
      dout(7) << "do_notify osd " << it->first
	      << " on " << it->second.size() << " PGs" << dendl;
      MOSDPGNotify *m = new MOSDPGNotify(curmap->get_epoch(),
					 it->second);
      con->send_message(m);
    } else {
      dout(7) << "do_notify osd " << it->first
	      << " sending separate messages" << dendl;
      for (vector<pair<pg_notify_t, pg_interval_map_t> >::iterator i =
	     it->second.begin();
	   i != it->second.end();
	   ++i) {
	vector<pair<pg_notify_t, pg_interval_map_t> > list(1);
	list[0] = *i;
	MOSDPGNotify *m = new MOSDPGNotify(i->first.epoch_sent,
					   list);
	con->send_message(m);
      }
    }
  }
}


/** do_queries
 * send out pending queries for info | summaries
 */
void OSD::do_queries(map<int, map<spg_t,pg_query_t> >& query_map,
		     OSDMapRef curmap)
{
  for (map<int, map<spg_t,pg_query_t> >::iterator pit = query_map.begin();
       pit != query_map.end();
       ++pit) {
    if (!curmap->is_up(pit->first))
      continue;
    int who = pit->first;
    ConnectionRef con = service.get_con_osd_cluster(who, curmap->get_epoch());
    if (!con)
      continue;
    service.share_map_peer(who, con.get(), curmap);
    if (con->has_feature(CEPH_FEATURE_INDEP_PG_MAP)) {
      dout(7) << "do_queries querying osd." << who
	      << " on " << pit->second.size() << " PGs" << dendl;
      MOSDPGQuery *m = new MOSDPGQuery(curmap->get_epoch(), pit->second);
      con->send_message(m);
    } else {
      dout(7) << "do_queries querying osd." << who
	      << " sending saperate messages "
	      << " on " << pit->second.size() << " PGs" << dendl;
      for (map<spg_t, pg_query_t>::iterator i = pit->second.begin();
	   i != pit->second.end();
	   ++i) {
	map<spg_t, pg_query_t> to_send;
	to_send.insert(*i);
	MOSDPGQuery *m = new MOSDPGQuery(i->second.epoch_sent, to_send);
	con->send_message(m);
      }
    }
  }
}


void OSD::do_infos(map<int,
		       vector<pair<pg_notify_t, pg_interval_map_t> > >& info_map,
		   OSDMapRef curmap)
{
  for (map<int,
	   vector<pair<pg_notify_t, pg_interval_map_t> > >::iterator p =
	 info_map.begin();
       p != info_map.end();
       ++p) { 
    if (!curmap->is_up(p->first))
      continue;
    for (vector<pair<pg_notify_t,pg_interval_map_t> >::iterator i = p->second.begin();
	 i != p->second.end();
	 ++i) {
      dout(20) << "Sending info " << i->first.info
	       << " to shard " << p->first << dendl;
    }
    ConnectionRef con = service.get_con_osd_cluster(
      p->first, curmap->get_epoch());
    if (!con)
      continue;
    service.share_map_peer(p->first, con.get(), curmap);
    if (con->has_feature(CEPH_FEATURE_INDEP_PG_MAP)) {
      MOSDPGInfo *m = new MOSDPGInfo(curmap->get_epoch());
      m->pg_list = p->second;
      con->send_message(m);
    } else {
      for (vector<pair<pg_notify_t, pg_interval_map_t> >::iterator i =
	     p->second.begin();
	   i != p->second.end();
	   ++i) {
	vector<pair<pg_notify_t, pg_interval_map_t> > to_send(1);
	to_send[0] = *i;
	MOSDPGInfo *m = new MOSDPGInfo(i->first.epoch_sent);
	m->pg_list = to_send;
	con->send_message(m);
      }
    }
  }
  info_map.clear();
}


/** PGNotify
 * from non-primary to primary
 * includes pg_info_t.
 * NOTE: called with opqueue active.
 */
void OSD::handle_pg_notify(OpRequestRef op)
{
  MOSDPGNotify *m = (MOSDPGNotify*)op->get_req();
  assert(m->get_header().type == MSG_OSD_PG_NOTIFY);

  dout(7) << "handle_pg_notify from " << m->get_source() << dendl;
  int from = m->get_source().num();

  if (!require_osd_peer(op))
    return;

  if (!require_same_or_newer_map(op, m->get_epoch())) return;

  op->mark_started();

  for (vector<pair<pg_notify_t, pg_interval_map_t> >::iterator it = m->get_pg_list().begin();
       it != m->get_pg_list().end();
       ++it) {

    if (it->first.info.pgid.preferred() >= 0) {
      dout(20) << "ignoring localized pg " << it->first.info.pgid << dendl;
      continue;
    }

    handle_pg_peering_evt(
      spg_t(it->first.info.pgid.pgid, it->first.to),
      it->first.info, it->second,
      it->first.query_epoch, pg_shard_t(from, it->first.from), true,
      PG::CephPeeringEvtRef(
	new PG::CephPeeringEvt(
	  it->first.epoch_sent, it->first.query_epoch,
	  PG::MNotifyRec(pg_shard_t(from, it->first.from), it->first)))
      );
  }
}

void OSD::handle_pg_log(OpRequestRef op)
{
  MOSDPGLog *m = (MOSDPGLog*) op->get_req();
  assert(m->get_header().type == MSG_OSD_PG_LOG);
  dout(7) << "handle_pg_log " << *m << " from " << m->get_source() << dendl;

  if (!require_osd_peer(op))
    return;

  int from = m->get_source().num();
  if (!require_same_or_newer_map(op, m->get_epoch())) return;

  if (m->info.pgid.preferred() >= 0) {
    dout(10) << "ignoring localized pg " << m->info.pgid << dendl;
    return;
  }

  op->mark_started();
  handle_pg_peering_evt(
    spg_t(m->info.pgid.pgid, m->to),
    m->info, m->past_intervals, m->get_epoch(),
    pg_shard_t(from, m->from), false,
    PG::CephPeeringEvtRef(
      new PG::CephPeeringEvt(
	m->get_epoch(), m->get_query_epoch(),
	PG::MLogRec(pg_shard_t(from, m->from), m)))
    );
}

void OSD::handle_pg_info(OpRequestRef op)
{
  MOSDPGInfo *m = static_cast<MOSDPGInfo *>(op->get_req());
  assert(m->get_header().type == MSG_OSD_PG_INFO);
  dout(7) << "handle_pg_info " << *m << " from " << m->get_source() << dendl;

  if (!require_osd_peer(op))
    return;

  int from = m->get_source().num();
  if (!require_same_or_newer_map(op, m->get_epoch())) return;

  op->mark_started();

  for (vector<pair<pg_notify_t,pg_interval_map_t> >::iterator p = m->pg_list.begin();
       p != m->pg_list.end();
       ++p) {
    if (p->first.info.pgid.preferred() >= 0) {
      dout(10) << "ignoring localized pg " << p->first.info.pgid << dendl;
      continue;
    }

    handle_pg_peering_evt(
      spg_t(p->first.info.pgid.pgid, p->first.to),
      p->first.info, p->second, p->first.epoch_sent,
      pg_shard_t(from, p->first.from), false,
      PG::CephPeeringEvtRef(
	new PG::CephPeeringEvt(
	  p->first.epoch_sent, p->first.query_epoch,
	  PG::MInfoRec(
	    pg_shard_t(
	      from, p->first.from), p->first.info, p->first.epoch_sent)))
      );
  }
}

void OSD::handle_pg_trim(OpRequestRef op)
{
  MOSDPGTrim *m = (MOSDPGTrim *)op->get_req();
  assert(m->get_header().type == MSG_OSD_PG_TRIM);

  dout(7) << "handle_pg_trim " << *m << " from " << m->get_source() << dendl;

  if (!require_osd_peer(op))
    return;

  int from = m->get_source().num();
  if (!require_same_or_newer_map(op, m->epoch)) return;

  if (m->pgid.preferred() >= 0) {
    dout(10) << "ignoring localized pg " << m->pgid << dendl;
    return;
  }

  op->mark_started();

  if (!_have_pg(m->pgid)) {
    dout(10) << " don't have pg " << m->pgid << dendl;
  } else {
    PG *pg = _lookup_lock_pg(m->pgid);
    if (m->epoch < pg->info.history.same_interval_since) {
      dout(10) << *pg << " got old trim to " << m->trim_to << ", ignoring" << dendl;
      pg->unlock();
      return;
    }
    assert(pg);

    if (pg->is_primary()) {
      // peer is informing us of their last_complete_ondisk
      dout(10) << *pg << " replica osd." << from << " lcod " << m->trim_to << dendl;
      pg->peer_last_complete_ondisk[pg_shard_t(from, m->pgid.shard)] =
	m->trim_to;
      if (pg->calc_min_last_complete_ondisk()) {
	dout(10) << *pg << " min lcod now " << pg->min_last_complete_ondisk << dendl;
	pg->trim_peers();
      }
    } else {
      // primary is instructing us to trim
      ObjectStore::Transaction *t = new ObjectStore::Transaction;
      PG::PGLogEntryHandler handler;
      pg->pg_log.trim(&handler, m->trim_to, pg->info);
      handler.apply(pg, t);
      pg->dirty_info = true;
      pg->write_if_dirty(*t);
      int tr = store->queue_transaction(
	pg->osr.get(), t,
	new ObjectStore::C_DeleteTransaction(t));
      assert(tr == 0);
    }
    pg->unlock();
  }
}

void OSD::handle_pg_backfill_reserve(OpRequestRef op)
{
  MBackfillReserve *m = static_cast<MBackfillReserve*>(op->get_req());
  assert(m->get_header().type == MSG_OSD_BACKFILL_RESERVE);

  if (!require_osd_peer(op))
    return;
  if (!require_same_or_newer_map(op, m->query_epoch))
    return;

  PG::CephPeeringEvtRef evt;
  if (m->type == MBackfillReserve::REQUEST) {
    evt = PG::CephPeeringEvtRef(
      new PG::CephPeeringEvt(
	m->query_epoch,
	m->query_epoch,
	PG::RequestBackfillPrio(m->priority)));
  } else if (m->type == MBackfillReserve::GRANT) {
    evt = PG::CephPeeringEvtRef(
      new PG::CephPeeringEvt(
	m->query_epoch,
	m->query_epoch,
	PG::RemoteBackfillReserved()));
  } else if (m->type == MBackfillReserve::REJECT) {
    evt = PG::CephPeeringEvtRef(
      new PG::CephPeeringEvt(
	m->query_epoch,
	m->query_epoch,
	PG::RemoteReservationRejected()));
  } else {
    assert(0);
  }

  if (service.splitting(m->pgid)) {
    peering_wait_for_split[m->pgid].push_back(evt);
    return;
  }

  PG *pg = 0;
  if (!_have_pg(m->pgid))
    return;

  pg = _lookup_lock_pg(m->pgid);
  assert(pg);

  pg->queue_peering_event(evt);
  pg->unlock();
}

void OSD::handle_pg_recovery_reserve(OpRequestRef op)
{
  MRecoveryReserve *m = static_cast<MRecoveryReserve*>(op->get_req());
  assert(m->get_header().type == MSG_OSD_RECOVERY_RESERVE);

  if (!require_osd_peer(op))
    return;
  if (!require_same_or_newer_map(op, m->query_epoch))
    return;

  PG::CephPeeringEvtRef evt;
  if (m->type == MRecoveryReserve::REQUEST) {
    evt = PG::CephPeeringEvtRef(
      new PG::CephPeeringEvt(
	m->query_epoch,
	m->query_epoch,
	PG::RequestRecovery()));
  } else if (m->type == MRecoveryReserve::GRANT) {
    evt = PG::CephPeeringEvtRef(
      new PG::CephPeeringEvt(
	m->query_epoch,
	m->query_epoch,
	PG::RemoteRecoveryReserved()));
  } else if (m->type == MRecoveryReserve::RELEASE) {
    evt = PG::CephPeeringEvtRef(
      new PG::CephPeeringEvt(
	m->query_epoch,
	m->query_epoch,
	PG::RecoveryDone()));
  } else {
    assert(0);
  }

  if (service.splitting(m->pgid)) {
    peering_wait_for_split[m->pgid].push_back(evt);
    return;
  }

  PG *pg = 0;
  if (!_have_pg(m->pgid))
    return;

  pg = _lookup_lock_pg(m->pgid);
  assert(pg);

  pg->queue_peering_event(evt);
  pg->unlock();
}


/** PGQuery
 * from primary to replica | stray
 * NOTE: called with opqueue active.
 */
void OSD::handle_pg_query(OpRequestRef op)
{
  assert(osd_lock.is_locked());

  MOSDPGQuery *m = (MOSDPGQuery*)op->get_req();
  assert(m->get_header().type == MSG_OSD_PG_QUERY);

  if (!require_osd_peer(op))
    return;

  dout(7) << "handle_pg_query from " << m->get_source() << " epoch " << m->get_epoch() << dendl;
  int from = m->get_source().num();
  
  if (!require_same_or_newer_map(op, m->get_epoch())) return;

  op->mark_started();

  map< int, vector<pair<pg_notify_t, pg_interval_map_t> > > notify_list;
  
  for (map<spg_t,pg_query_t>::iterator it = m->pg_list.begin();
       it != m->pg_list.end();
       ++it) {
    spg_t pgid = it->first;

    if (pgid.preferred() >= 0) {
      dout(10) << "ignoring localized pg " << pgid << dendl;
      continue;
    }

    if (service.splitting(pgid)) {
      peering_wait_for_split[pgid].push_back(
	PG::CephPeeringEvtRef(
	  new PG::CephPeeringEvt(
	    it->second.epoch_sent, it->second.epoch_sent,
	    PG::MQuery(pg_shard_t(from, it->second.from),
		       it->second, it->second.epoch_sent))));
      continue;
    }

    {
      RWLock::RLocker l(pg_map_lock);
      if (pg_map.count(pgid)) {
        PG *pg = 0;
        pg = _lookup_lock_pg_with_map_lock_held(pgid);
        pg->queue_query(
            it->second.epoch_sent, it->second.epoch_sent,
            pg_shard_t(from, it->second.from), it->second);
        pg->unlock();
        continue;
      }
    }

    if (!osdmap->have_pg_pool(pgid.pool()))
      continue;

    // get active crush mapping
    int up_primary, acting_primary;
    vector<int> up, acting;
    osdmap->pg_to_up_acting_osds(
      pgid.pgid, &up, &up_primary, &acting, &acting_primary);

    // same primary?
    pg_history_t history = it->second.history;
    bool valid_history = project_pg_history(
      pgid, history, it->second.epoch_sent,
      up, up_primary, acting, acting_primary);

    if (!valid_history ||
        it->second.epoch_sent < history.same_interval_since) {
      dout(10) << " pg " << pgid << " dne, and pg has changed in "
	       << history.same_interval_since
	       << " (msg from " << it->second.epoch_sent << ")" << dendl;
      continue;
    }

    dout(10) << " pg " << pgid << " dne" << dendl;
    pg_info_t empty(spg_t(pgid.pgid, it->second.to));
    /* This is racy, but that should be ok: if we complete the deletion
     * before the pg is recreated, we'll just start it off backfilling
     * instead of just empty */
    if (service.deleting_pgs.lookup(pgid))
      empty.last_backfill = hobject_t();
    if (it->second.type == pg_query_t::LOG ||
	it->second.type == pg_query_t::FULLLOG) {
      ConnectionRef con = service.get_con_osd_cluster(from, osdmap->get_epoch());
      if (con) {
	MOSDPGLog *mlog = new MOSDPGLog(
	  it->second.from, it->second.to,
	  osdmap->get_epoch(), empty,
	  it->second.epoch_sent);
	service.share_map_peer(from, con.get(), osdmap);
	con->send_message(mlog);
      }
    } else {
      notify_list[from].push_back(
	make_pair(
	  pg_notify_t(
	    it->second.from, it->second.to,
	    it->second.epoch_sent,
	    osdmap->get_epoch(),
	    empty),
	  pg_interval_map_t()));
    }
  }
  do_notifies(notify_list, osdmap);
}


void OSD::handle_pg_remove(OpRequestRef op)
{
  MOSDPGRemove *m = (MOSDPGRemove *)op->get_req();
  assert(m->get_header().type == MSG_OSD_PG_REMOVE);
  assert(osd_lock.is_locked());

  if (!require_osd_peer(op))
    return;

  dout(7) << "handle_pg_remove from " << m->get_source() << " on "
	  << m->pg_list.size() << " pgs" << dendl;
  
  if (!require_same_or_newer_map(op, m->get_epoch())) return;
  
  op->mark_started();

  for (vector<spg_t>::iterator it = m->pg_list.begin();
       it != m->pg_list.end();
       ++it) {
    spg_t pgid = *it;
    if (pgid.preferred() >= 0) {
      dout(10) << "ignoring localized pg " << pgid << dendl;
      continue;
    }
    
    RWLock::WLocker l(pg_map_lock);
    if (pg_map.count(pgid) == 0) {
      dout(10) << " don't have pg " << pgid << dendl;
      continue;
    }
    dout(5) << "queue_pg_for_deletion: " << pgid << dendl;
    PG *pg = _lookup_lock_pg_with_map_lock_held(pgid);
    pg_history_t history = pg->info.history;
    int up_primary, acting_primary;
    vector<int> up, acting;
    osdmap->pg_to_up_acting_osds(
      pgid.pgid, &up, &up_primary, &acting, &acting_primary);
    bool valid_history = project_pg_history(
      pg->info.pgid, history, pg->get_osdmap()->get_epoch(),
      up, up_primary, acting, acting_primary);
    if (valid_history &&
        history.same_interval_since <= m->get_epoch()) {
      assert(pg->get_primary().osd == m->get_source().num());
      PGRef _pg(pg);
      _remove_pg(pg);
      pg->unlock();
    } else {
      dout(10) << *pg << " ignoring remove request, pg changed in epoch "
	       << history.same_interval_since
	       << " > " << m->get_epoch() << dendl;
      pg->unlock();
    }
  }
}

void OSD::_remove_pg(PG *pg)
{
  ObjectStore::Transaction *rmt = new ObjectStore::Transaction;

  // on_removal, which calls remove_watchers_and_notifies, and the erasure from
  // the pg_map must be done together without unlocking the pg lock,
  // to avoid racing with watcher cleanup in ms_handle_reset
  // and handle_notify_timeout
  pg->on_removal(rmt);

  service.cancel_pending_splits_for_parent(pg->info.pgid);

  store->queue_transaction(
    pg->osr.get(), rmt,
    new ObjectStore::C_DeleteTransactionHolder<
      SequencerRef>(rmt, pg->osr),
    new ContainerContext<
      SequencerRef>(pg->osr));

  DeletingStateRef deleting = service.deleting_pgs.lookup_or_create(
    pg->info.pgid,
    make_pair(
      pg->info.pgid,
      PGRef(pg))
    );
  remove_wq.queue(make_pair(PGRef(pg), deleting));

  service.pg_remove_epoch(pg->info.pgid);

  // remove from map
  pg_map.erase(pg->info.pgid);
  pg->put("PGMap"); // since we've taken it out of map
}


// =========================================================
// RECOVERY

/*
 * caller holds osd_lock
 */
void OSD::check_replay_queue()
{
  assert(osd_lock.is_locked());

  utime_t now = ceph_clock_now(cct);
  list< pair<spg_t,utime_t> > pgids;
  replay_queue_lock.Lock();
  while (!replay_queue.empty() &&
	 replay_queue.front().second <= now) {
    pgids.push_back(replay_queue.front());
    replay_queue.pop_front();
  }
  replay_queue_lock.Unlock();

  for (list< pair<spg_t,utime_t> >::iterator p = pgids.begin(); p != pgids.end(); ++p) {
    spg_t pgid = p->first;
    pg_map_lock.get_read();
    if (pg_map.count(pgid)) {
      PG *pg = _lookup_lock_pg_with_map_lock_held(pgid);
      pg_map_lock.unlock();
      dout(10) << "check_replay_queue " << *pg << dendl;
      if (pg->is_active() &&
          pg->is_replay() &&
          pg->is_primary() &&
          pg->replay_until == p->second) {
        pg->replay_queued_ops();
      }
      pg->unlock();
    } else {
      pg_map_lock.unlock();
      dout(10) << "check_replay_queue pgid " << pgid << " (not found)" << dendl;
    }
  }
}

bool OSD::_recover_now()
{
  if (recovery_ops_active >= cct->_conf->osd_recovery_max_active) {
    dout(15) << "_recover_now active " << recovery_ops_active
	     << " >= max " << cct->_conf->osd_recovery_max_active << dendl;
    return false;
  }
  if (ceph_clock_now(cct) < defer_recovery_until) {
    dout(15) << "_recover_now defer until " << defer_recovery_until << dendl;
    return false;
  }

  return true;
}

void OSD::do_recovery(PG *pg, ThreadPool::TPHandle &handle)
{
  // see how many we should try to start.  note that this is a bit racy.
  recovery_wq.lock();
  int max = MIN(cct->_conf->osd_recovery_max_active - recovery_ops_active,
      cct->_conf->osd_recovery_max_single_start);
  if (max > 0) {
    dout(10) << "do_recovery can start " << max << " (" << recovery_ops_active << "/" << cct->_conf->osd_recovery_max_active
	     << " rops)" << dendl;
    recovery_ops_active += max;  // take them now, return them if we don't use them.
  } else {
    dout(10) << "do_recovery can start 0 (" << recovery_ops_active << "/" << cct->_conf->osd_recovery_max_active
	     << " rops)" << dendl;
  }
  recovery_wq.unlock();

  if (max <= 0) {
    dout(10) << "do_recovery raced and failed to start anything; requeuing " << *pg << dendl;
    recovery_wq.queue(pg);
    return;
  } else {
    pg->lock_suspend_timeout(handle);
    if (pg->deleting || !(pg->is_active() && pg->is_primary())) {
      pg->unlock();
      goto out;
    }
    
    dout(10) << "do_recovery starting " << max << " " << *pg << dendl;
#ifdef DEBUG_RECOVERY_OIDS
    dout(20) << "  active was " << recovery_oids[pg->info.pgid] << dendl;
#endif
    
    PG::RecoveryCtx rctx = create_context();

    int started;
    bool more = pg->start_recovery_ops(max, &rctx, handle, &started);
    dout(10) << "do_recovery started " << started << "/" << max << " on " << *pg << dendl;

    /*
     * if we couldn't start any recovery ops and things are still
     * unfound, see if we can discover more missing object locations.
     * It may be that our initial locations were bad and we errored
     * out while trying to pull.
     */
    if (!more && pg->have_unfound()) {
      pg->discover_all_missing(*rctx.query_map);
      if (rctx.query_map->empty()) {
	dout(10) << "do_recovery  no luck, giving up on this pg for now" << dendl;
	recovery_wq.lock();
	recovery_wq._dequeue(pg);
	recovery_wq.unlock();
      }
    }

    pg->write_if_dirty(*rctx.transaction);
    OSDMapRef curmap = pg->get_osdmap();
    pg->unlock();
    dispatch_context(rctx, pg, curmap);
  }

 out:
  recovery_wq.lock();
  if (max > 0) {
    assert(recovery_ops_active >= max);
    recovery_ops_active -= max;
  }
  recovery_wq._wake();
  recovery_wq.unlock();
}

void OSD::start_recovery_op(PG *pg, const hobject_t& soid)
{
  recovery_wq.lock();
  dout(10) << "start_recovery_op " << *pg << " " << soid
	   << " (" << recovery_ops_active << "/" << cct->_conf->osd_recovery_max_active << " rops)"
	   << dendl;
  assert(recovery_ops_active >= 0);
  recovery_ops_active++;

#ifdef DEBUG_RECOVERY_OIDS
  dout(20) << "  active was " << recovery_oids[pg->info.pgid] << dendl;
  assert(recovery_oids[pg->info.pgid].count(soid) == 0);
  recovery_oids[pg->info.pgid].insert(soid);
#endif

  recovery_wq.unlock();
}

void OSD::finish_recovery_op(PG *pg, const hobject_t& soid, bool dequeue)
{
  recovery_wq.lock();
  dout(10) << "finish_recovery_op " << *pg << " " << soid
	   << " dequeue=" << dequeue
	   << " (" << recovery_ops_active << "/" << cct->_conf->osd_recovery_max_active << " rops)"
	   << dendl;

  // adjust count
  recovery_ops_active--;
  assert(recovery_ops_active >= 0);

#ifdef DEBUG_RECOVERY_OIDS
  dout(20) << "  active oids was " << recovery_oids[pg->info.pgid] << dendl;
  assert(recovery_oids[pg->info.pgid].count(soid));
  recovery_oids[pg->info.pgid].erase(soid);
#endif

  if (dequeue)
    recovery_wq._dequeue(pg);
  else {
    recovery_wq._queue_front(pg);
  }

  recovery_wq._wake();
  recovery_wq.unlock();
}

// =========================================================
// OPS

<<<<<<< HEAD
void OSDService::reply_op_error(OpRequestRef op, int err)
{
  reply_op_error(op, err, eversion_t(), 0);
}

void OSDService::reply_op_error(OpRequestRef op, int err, eversion_t v,
                                version_t uv)
{
  MOSDOp *m = static_cast<MOSDOp*>(op->get_req());
  assert(m->get_header().type == CEPH_MSG_OSD_OP);
  int flags;
  flags = m->get_flags() & (CEPH_OSD_FLAG_ACK|CEPH_OSD_FLAG_ONDISK);

  MOSDOpReply *reply = new MOSDOpReply(m, err, osdmap->get_epoch(), flags,
				       true);
  reply->set_reply_versions(v, uv);
  m->get_connection()->send_message(reply);
}

void OSDService::handle_misdirected_op(PG *pg, OpRequestRef op)
{
  MOSDOp *m = static_cast<MOSDOp*>(op->get_req());
  assert(m->get_header().type == CEPH_MSG_OSD_OP);

  assert(m->get_map_epoch() >= pg->info.history.same_primary_since);

  if (pg->is_ec_pg()) {
    /**
       * OSD recomputes op target based on current OSDMap. With an EC pg, we
       * can get this result:
       * 1) client at map 512 sends an op to osd 3, pg_t 3.9 based on mapping
       *    [CRUSH_ITEM_NONE, 2, 3]/3
       * 2) OSD 3 at map 513 remaps op to osd 3, spg_t 3.9s0 based on mapping
       *    [3, 2, 3]/3
       * 3) PG 3.9s0 dequeues the op at epoch 512 and notices that it isn't primary
       *    -- misdirected op
       * 4) client resends and this time PG 3.9s0 having caught up to 513 gets
       *    it and fulfils it
       *
       * We can't compute the op target based on the sending map epoch due to
       * splitting.  The simplest thing is to detect such cases here and drop
       * them without an error (the client will resend anyway).
       */
    OSDMapRef opmap = try_get_map(m->get_map_epoch());
    if (!opmap) {
      dout(7) << __func__ << ": " << *pg << " no longer have map for "
	      << m->get_map_epoch() << ", dropping" << dendl;
      return;
    }
    pg_t _pgid = m->get_pg();
    spg_t pgid;
    if ((m->get_flags() & CEPH_OSD_FLAG_PGOP) == 0)
      _pgid = opmap->raw_pg_to_pg(_pgid);
    if (opmap->get_primary_shard(_pgid, &pgid) &&
	pgid.shard != pg->info.pgid.shard) {
      dout(7) << __func__ << ": " << *pg << " primary changed since "
	      << m->get_map_epoch() << ", dropping" << dendl;
      return;
    }
  }

  dout(7) << *pg << " misdirected op in " << m->get_map_epoch() << dendl;
  clog.warn() << m->get_source_inst() << " misdirected " << m->get_reqid()
	      << " pg " << m->get_pg()
	      << " to osd." << whoami
	      << " not " << pg->acting
	      << " in e" << m->get_map_epoch() << "/" << osdmap->get_epoch() << "\n";
  reply_op_error(op, -ENXIO);
}

=======
>>>>>>> dceab8dc
class C_SendMap : public GenContext<ThreadPool::TPHandle&> {
  OSD *osd;
  entity_name_t name;
  ConnectionRef con;
  OSDMapRef osdmap;
  epoch_t map_epoch;

public:
  C_SendMap(OSD *osd, entity_name_t n, const ConnectionRef& con,
            OSDMapRef& osdmap, epoch_t map_epoch) :
    osd(osd), name(n), con(con), osdmap(osdmap), map_epoch(map_epoch) {
  }

  void finish(ThreadPool::TPHandle& tp) {
    OSD::Session *session = static_cast<OSD::Session *>(
        con->get_priv());
    if (session) {
      session->sent_epoch_lock.Lock();
    }
    osd->service.share_map(
	name,
        con.get(),
        map_epoch,
        osdmap,
        session ? &session->last_sent_epoch : NULL);
    if (session) {
      session->sent_epoch_lock.Unlock();
      session->put();
    }
  }
};

struct send_map_on_destruct {
  OSD *osd;
  entity_name_t name;
  ConnectionRef con;
  OSDMapRef osdmap;
  epoch_t map_epoch;
  bool should_send;
  send_map_on_destruct(OSD *osd, Message *m,
                       OSDMapRef& osdmap, epoch_t map_epoch)
    : osd(osd), name(m->get_source()), con(m->get_connection()),
      osdmap(osdmap), map_epoch(map_epoch),
      should_send(true) { }
  ~send_map_on_destruct() {
    if (!should_send)
      return;
    osd->service.op_gen_wq.queue(new C_SendMap(osd, name, con,
					       osdmap, map_epoch));
  }
};

void OSD::handle_op(OpRequestRef& op, OSDMapRef& osdmap)
{
  MOSDOp *m = static_cast<MOSDOp*>(op->get_req());
  assert(m->get_header().type == CEPH_MSG_OSD_OP);
  if (op_is_discardable(m)) {
    dout(10) << " discardable " << *m << dendl;
    return;
  }

  // we don't need encoded payload anymore
  m->clear_payload();

  // object name too long?
  unsigned max_name_len = MIN(g_conf->osd_max_object_name_len,
			      store->get_max_object_name_length());
  if (m->get_oid().name.size() > max_name_len) {
    dout(4) << "handle_op '" << m->get_oid().name << "' is longer than "
	    << max_name_len << " bytes" << dendl;
    service.reply_op_error(op, -ENAMETOOLONG);
    return;
  }

  // blacklisted?
  if (osdmap->is_blacklisted(m->get_source_addr())) {
    dout(4) << "handle_op " << m->get_source_addr() << " is blacklisted" << dendl;
    service.reply_op_error(op, -EBLACKLISTED);
    return;
  }

  // set up a map send if the Op gets blocked for some reason
  send_map_on_destruct share_map(this, m, osdmap, m->get_map_epoch());
  Session *client_session =
      static_cast<Session*>(m->get_connection()->get_priv());
  if (client_session) {
    client_session->sent_epoch_lock.Lock();
  }
  share_map.should_send = service.should_share_map(
      m->get_source(), m->get_connection().get(), m->get_map_epoch(),
      osdmap, &client_session->last_sent_epoch);
  if (client_session) {
    client_session->sent_epoch_lock.Unlock();
    client_session->put();
  }

  if (op->rmw_flags == 0) {
    int r = init_op_flags(op);
    if (r) {
      service.reply_op_error(op, r);
      return;
    }
  }

  if (cct->_conf->osd_debug_drop_op_probability > 0 &&
      !m->get_source().is_mds()) {
    if ((double)rand() / (double)RAND_MAX < cct->_conf->osd_debug_drop_op_probability) {
      dout(0) << "handle_op DEBUG artificially dropping op " << *m << dendl;
      return;
    }
  }

  if (op->may_write()) {
    // full?
    if ((service.check_failsafe_full() ||
	 osdmap->test_flag(CEPH_OSDMAP_FULL) ||
	 m->get_map_epoch() < superblock.last_map_marked_full) &&
	!m->get_source().is_mds()) {  // FIXME: we'll exclude mds writes for now.
      // Drop the request, since the client will retry when the full
      // flag is unset.
      return;
    }

    // invalid?
    if (m->get_snapid() != CEPH_NOSNAP) {
      service.reply_op_error(op, -EINVAL);
      return;
    }

    // too big?
    if (cct->_conf->osd_max_write_size &&
	m->get_data_len() > cct->_conf->osd_max_write_size << 20) {
      // journal can't hold commit!
      derr << "handle_op msg data len " << m->get_data_len()
	   << " > osd_max_write_size " << (cct->_conf->osd_max_write_size << 20)
	   << " on " << *m << dendl;
      service.reply_op_error(op, -OSD_WRITETOOBIG);
      return;
    }
  }

  // calc actual pgid
  pg_t _pgid = m->get_pg();
  int64_t pool = _pgid.pool();
  if ((m->get_flags() & CEPH_OSD_FLAG_PGOP) == 0 &&
      osdmap->have_pg_pool(pool))
    _pgid = osdmap->raw_pg_to_pg(_pgid);

  spg_t pgid;
  if (!osdmap->get_primary_shard(_pgid, &pgid)) {
    // missing pool or acting set empty -- drop
    return;
  }

  OSDMapRef send_map = service.try_get_map(m->get_map_epoch());
  // check send epoch
  if (!send_map) {

    dout(7) << "don't have sender's osdmap; assuming it was valid and that client will resend" << dendl;
    return;
  }
  if (!send_map->have_pg_pool(pgid.pool())) {
    dout(7) << "dropping request; pool did not exist" << dendl;
    clog.warn() << m->get_source_inst() << " invalid " << m->get_reqid()
		      << " pg " << m->get_pg()
		      << " to osd." << whoami
		      << " in e" << osdmap->get_epoch()
		      << ", client e" << m->get_map_epoch()
		      << " when pool " << m->get_pg().pool() << " did not exist"
		      << "\n";
    return;
  } else if (send_map->get_pg_acting_role(pgid.pgid, whoami) < 0) {
    dout(7) << "we are invalid target" << dendl;
    clog.warn() << m->get_source_inst() << " misdirected " << m->get_reqid()
		      << " pg " << m->get_pg()
		      << " to osd." << whoami
		      << " in e" << osdmap->get_epoch()
		      << ", client e" << m->get_map_epoch()
		      << " pg " << pgid
		      << " features " << m->get_connection()->get_features()
		      << "\n";
    service.reply_op_error(op, -ENXIO);
    return;
  }

  // check against current map too
  if (!osdmap->have_pg_pool(pgid.pool()) ||
      osdmap->get_pg_acting_role(pgid.pgid, whoami) < 0) {
    dout(7) << "dropping; no longer have PG (or pool); client will retarget" << dendl;
    return;
  }

  PG *pg = get_pg_or_queue_for_pg(pgid, op);
  if (pg) {
    op->send_map_update = share_map.should_send;
    op->sent_epoch = m->get_map_epoch();
    enqueue_op(pg, op);
    share_map.should_send = false;
  }
}

template<typename T, int MSGTYPE>
void OSD::handle_replica_op(OpRequestRef& op, OSDMapRef& osdmap)
{
  T *m = static_cast<T *>(op->get_req());
  assert(m->get_header().type == MSGTYPE);

  dout(10) << __func__ << " " << *m << " epoch " << m->map_epoch << dendl;
  epoch_t up_epoch = service.get_up_epoch();
  if (m->map_epoch < up_epoch) {
    dout(3) << "replica op from before up" << dendl;
    return;
  }

  if (!require_up_osd_peer(op, osdmap, m->map_epoch))
    return;

  // must be a rep op.
  assert(m->get_source().is_osd());
  
  // share our map with sender, if they're old
  bool should_share_map = false;
  Session *peer_session =
      static_cast<Session*>(m->get_connection()->get_priv());
  if (peer_session) {
    peer_session->sent_epoch_lock.Lock();
  }
  should_share_map = service.should_share_map(
      m->get_source(), m->get_connection().get(), m->map_epoch,
      osdmap,
      peer_session ? &peer_session->last_sent_epoch : NULL);
  if (peer_session) {
    peer_session->sent_epoch_lock.Unlock();
    peer_session->put();
  }

  PG *pg = get_pg_or_queue_for_pg(m->pgid, op);
  if (pg) {
    op->send_map_update = should_share_map;
    op->sent_epoch = m->map_epoch;
    enqueue_op(pg, op);
  } else if (should_share_map) {
    C_SendMap *send_map = new C_SendMap(this, m->get_source(),
					m->get_connection(),
                                        osdmap, m->map_epoch);
    service.op_gen_wq.queue(send_map);
  }
}

bool OSD::op_is_discardable(MOSDOp *op)
{
  // drop client request if they are not connected and can't get the
  // reply anyway.  unless this is a replayed op, in which case we
  // want to do what we can to apply it.
  if (!op->get_connection()->is_connected() &&
      op->get_version().version == 0) {
    return true;
  }
  return false;
}

void OSD::enqueue_op(PG *pg, OpRequestRef& op)
{
  utime_t latency = ceph_clock_now(cct) - op->get_req()->get_recv_stamp();
  dout(15) << "enqueue_op " << op << " prio " << op->get_req()->get_priority()
	   << " cost " << op->get_req()->get_cost()
	   << " latency " << latency
	   << " " << *(op->get_req()) << dendl;
  pg->queue_op(op);
}

void OSD::ShardedOpWQ::_process(uint32_t thread_index, heartbeat_handle_d *hb ) {

  uint32_t shard_index = thread_index % num_shards;

  ShardData* sdata = shard_list[shard_index];
  assert(NULL != sdata);
  sdata->sdata_op_ordering_lock.Lock();
  if (sdata->pqueue.empty()) {
    sdata->sdata_op_ordering_lock.Unlock();
    osd->cct->get_heartbeat_map()->reset_timeout(hb, 4, 0);
    sdata->sdata_lock.Lock();
    sdata->sdata_cond.WaitInterval(osd->cct, sdata->sdata_lock, utime_t(2, 0));
    sdata->sdata_lock.Unlock();
    sdata->sdata_op_ordering_lock.Lock();
    if(sdata->pqueue.empty()) {
      sdata->sdata_op_ordering_lock.Unlock();
      return;
    }
  }
  pair<PGRef, OpRequestRef> item = sdata->pqueue.dequeue();
  sdata->pg_for_processing[&*(item.first)].push_back(item.second);
  sdata->sdata_op_ordering_lock.Unlock();
  ThreadPool::TPHandle tp_handle(osd->cct, hb, timeout_interval, 
    suicide_interval);

  (item.first)->lock_suspend_timeout(tp_handle);

  OpRequestRef op;
  {
    Mutex::Locker l(sdata->sdata_op_ordering_lock);
    if (!sdata->pg_for_processing.count(&*(item.first))) {
      (item.first)->unlock();
      return;
    }
    assert(sdata->pg_for_processing[&*(item.first)].size());
    op = sdata->pg_for_processing[&*(item.first)].front();
    sdata->pg_for_processing[&*(item.first)].pop_front();
    if (!(sdata->pg_for_processing[&*(item.first)].size()))
      sdata->pg_for_processing.erase(&*(item.first));
  }  

  lgeneric_subdout(osd->cct, osd, 30) << "dequeue status: ";
  Formatter *f = new_formatter("json");
  f->open_object_section("q");
  dump(f);
  f->close_section();
  f->flush(*_dout);
  delete f;
  *_dout << dendl;

  osd->dequeue_op(item.first, op, tp_handle);
  (item.first)->unlock();

}

void OSD::ShardedOpWQ::_enqueue(pair<PGRef, OpRequestRef> item) {

  uint32_t shard_index = (((item.first)->get_pgid().ps())% shard_list.size());

  ShardData* sdata = shard_list[shard_index];
  assert (NULL != sdata);
  unsigned priority = item.second->get_req()->get_priority();
  unsigned cost = item.second->get_req()->get_cost();
  sdata->sdata_op_ordering_lock.Lock();
 
  if (priority >= CEPH_MSG_PRIO_LOW)
    sdata->pqueue.enqueue_strict(
      item.second->get_req()->get_source_inst(), priority, item);
  else
    sdata->pqueue.enqueue(item.second->get_req()->get_source_inst(),
      priority, cost, item);
  sdata->sdata_op_ordering_lock.Unlock();

  sdata->sdata_lock.Lock();
  sdata->sdata_cond.SignalOne();
  sdata->sdata_lock.Unlock();

}

void OSD::ShardedOpWQ::_enqueue_front(pair<PGRef, OpRequestRef> item) {

  uint32_t shard_index = (((item.first)->get_pgid().ps())% shard_list.size());

  ShardData* sdata = shard_list[shard_index];
  assert (NULL != sdata);
  sdata->sdata_op_ordering_lock.Lock();
  if (sdata->pg_for_processing.count(&*(item.first))) {
    sdata->pg_for_processing[&*(item.first)].push_front(item.second);
    item.second = sdata->pg_for_processing[&*(item.first)].back();
    sdata->pg_for_processing[&*(item.first)].pop_back();
  }
  unsigned priority = item.second->get_req()->get_priority();
  unsigned cost = item.second->get_req()->get_cost();
  if (priority >= CEPH_MSG_PRIO_LOW)
    sdata->pqueue.enqueue_strict_front(
      item.second->get_req()->get_source_inst(),priority, item);
  else
    sdata->pqueue.enqueue_front(item.second->get_req()->get_source_inst(),
      priority, cost, item);

  sdata->sdata_op_ordering_lock.Unlock();
  sdata->sdata_lock.Lock();
  sdata->sdata_cond.SignalOne();
  sdata->sdata_lock.Unlock();

}


/*
 * NOTE: dequeue called in worker thread, with pg lock
 */
void OSD::dequeue_op(
  PGRef pg, OpRequestRef op,
  ThreadPool::TPHandle &handle)
{
  utime_t now = ceph_clock_now(cct);
  op->set_dequeued_time(now);
  utime_t latency = now - op->get_req()->get_recv_stamp();
  dout(10) << "dequeue_op " << op << " prio " << op->get_req()->get_priority()
	   << " cost " << op->get_req()->get_cost()
	   << " latency " << latency
	   << " " << *(op->get_req())
	   << " pg " << *pg << dendl;

  // share our map with sender, if they're old
  if (op->send_map_update) {
    Message *m = op->get_req();
    Session *session = static_cast<Session *>(m->get_connection()->get_priv());
    if (session) {
      session->sent_epoch_lock.Lock();
    }
    service.share_map(
        m->get_source(),
        m->get_connection().get(),
        op->sent_epoch,
        osdmap,
        session ? &session->last_sent_epoch : NULL);
    if (session) {
      session->sent_epoch_lock.Unlock();
      session->put();
    }
  }

  if (pg->deleting)
    return;

  op->mark_reached_pg();

  pg->do_request(op, handle);

  // finish
  dout(10) << "dequeue_op " << op << " finish" << dendl;
}


struct C_CompleteSplits : public Context {
  OSD *osd;
  set<boost::intrusive_ptr<PG> > pgs;
  C_CompleteSplits(OSD *osd, const set<boost::intrusive_ptr<PG> > &in)
    : osd(osd), pgs(in) {}
  void finish(int r) {
    Mutex::Locker l(osd->osd_lock);
    if (osd->is_stopping())
      return;
    PG::RecoveryCtx rctx = osd->create_context();
    set<spg_t> to_complete;
    for (set<boost::intrusive_ptr<PG> >::iterator i = pgs.begin();
	 i != pgs.end();
	 ++i) {
      osd->pg_map_lock.get_write();
      (*i)->lock();
      osd->add_newly_split_pg(&**i, &rctx);
      if (!((*i)->deleting)) {
        to_complete.insert((*i)->info.pgid);
        osd->service.complete_split(to_complete);
      }
      osd->pg_map_lock.put_write();
      osd->dispatch_context_transaction(rctx, &**i);
	to_complete.insert((*i)->info.pgid);
      (*i)->unlock();
      to_complete.clear();
    }

    osd->dispatch_context(rctx, 0, osd->service.get_osdmap());
  }
};

void OSD::process_peering_events(
  const list<PG*> &pgs,
  ThreadPool::TPHandle &handle
  )
{
  bool need_up_thru = false;
  epoch_t same_interval_since = 0;
  OSDMapRef curmap = service.get_osdmap();
  PG::RecoveryCtx rctx = create_context();
  for (list<PG*>::const_iterator i = pgs.begin();
       i != pgs.end();
       ++i) {
    set<boost::intrusive_ptr<PG> > split_pgs;
    PG *pg = *i;
    pg->lock_suspend_timeout(handle);
    curmap = service.get_osdmap();
    if (pg->deleting) {
      pg->unlock();
      continue;
    }
    if (!advance_pg(curmap->get_epoch(), pg, handle, &rctx, &split_pgs)) {
      pg->queue_null(curmap->get_epoch(), curmap->get_epoch());
    } else if (!pg->peering_queue.empty()) {
      PG::CephPeeringEvtRef evt = pg->peering_queue.front();
      pg->peering_queue.pop_front();
      pg->handle_peering_event(evt, &rctx);
    }
    need_up_thru = pg->need_up_thru || need_up_thru;
    same_interval_since = MAX(pg->info.history.same_interval_since,
			      same_interval_since);
    pg->write_if_dirty(*rctx.transaction);
    if (!split_pgs.empty()) {
      rctx.on_applied->add(new C_CompleteSplits(this, split_pgs));
      split_pgs.clear();
    }
    if (compat_must_dispatch_immediately(pg)) {
      dispatch_context(rctx, pg, curmap, &handle);
      rctx = create_context();
    } else {
      dispatch_context_transaction(rctx, pg, &handle);
    }
    pg->unlock();
    handle.reset_tp_timeout();
  }
  if (need_up_thru)
    queue_want_up_thru(same_interval_since);
  dispatch_context(rctx, 0, curmap, &handle);

  service.send_pg_temp();
}

// --------------------------------

const char** OSD::get_tracked_conf_keys() const
{
  static const char* KEYS[] = {
    "osd_max_backfills",
    "osd_min_recovery_priority",
    "osd_op_complaint_time", "osd_op_log_threshold",
    "osd_op_history_size", "osd_op_history_duration",
    "osd_map_cache_size",
    "osd_map_max_advance",
    "osd_pg_epoch_persisted_max_stale",
    "osd_disk_thread_ioprio_class",
    "osd_disk_thread_ioprio_priority",
    NULL
  };
  return KEYS;
}

void OSD::handle_conf_change(const struct md_config_t *conf,
			     const std::set <std::string> &changed)
{
  if (changed.count("osd_max_backfills")) {
    service.local_reserver.set_max(cct->_conf->osd_max_backfills);
    service.remote_reserver.set_max(cct->_conf->osd_max_backfills);
  }
  if (changed.count("osd_min_recovery_priority")) {
    service.local_reserver.set_min_priority(cct->_conf->osd_min_recovery_priority);
    service.remote_reserver.set_min_priority(cct->_conf->osd_min_recovery_priority);
  }
  if (changed.count("osd_op_complaint_time") ||
      changed.count("osd_op_log_threshold")) {
    op_tracker.set_complaint_and_threshold(cct->_conf->osd_op_complaint_time,
                                           cct->_conf->osd_op_log_threshold);
  }
  if (changed.count("osd_op_history_size") ||
      changed.count("osd_op_history_duration")) {
    op_tracker.set_history_size_and_duration(cct->_conf->osd_op_history_size,
                                             cct->_conf->osd_op_history_duration);
  }
  if (changed.count("osd_disk_thread_ioprio_class") ||
      changed.count("osd_disk_thread_ioprio_priority")) {
    set_disk_tp_priority();
  }
  if (changed.count("osd_map_cache_size")) {
    service.map_cache.set_size(cct->_conf->osd_map_cache_size);
    service.map_bl_cache.set_size(cct->_conf->osd_map_cache_size);
    service.map_bl_inc_cache.set_size(cct->_conf->osd_map_cache_size);
  }

  check_config();
}

void OSD::check_config()
{
  // some sanity checks
  if (g_conf->osd_map_cache_size <= g_conf->osd_map_max_advance + 2) {
    clog.warn() << "osd_map_cache_size (" << g_conf->osd_map_cache_size << ")"
		<< " is not > osd_map_max_advance ("
		<< g_conf->osd_map_max_advance << ")";
  }
  if (g_conf->osd_map_cache_size <= (int)g_conf->osd_pg_epoch_persisted_max_stale + 2) {
    clog.warn() << "osd_map_cache_size (" << g_conf->osd_map_cache_size << ")"
		<< " is not > osd_pg_epoch_persisted_max_stale ("
		<< g_conf->osd_pg_epoch_persisted_max_stale << ")";
  }
}

void OSD::set_disk_tp_priority()
{
  dout(10) << __func__
	   << " class " << cct->_conf->osd_disk_thread_ioprio_class
	   << " priority " << cct->_conf->osd_disk_thread_ioprio_priority
	   << dendl;
  int cls =
    ceph_ioprio_string_to_class(cct->_conf->osd_disk_thread_ioprio_class);
  disk_tp.set_ioprio(cls, cct->_conf->osd_disk_thread_ioprio_priority);
}

// --------------------------------

int OSD::init_op_flags(OpRequestRef& op)
{
  MOSDOp *m = static_cast<MOSDOp*>(op->get_req());
  vector<OSDOp>::iterator iter;

  // client flags have no bearing on whether an op is a read, write, etc.
  op->rmw_flags = 0;

  // set bits based on op codes, called methods.
  for (iter = m->ops.begin(); iter != m->ops.end(); ++iter) {
    if (ceph_osd_op_mode_modify(iter->op.op))
      op->set_write();
    if (ceph_osd_op_mode_read(iter->op.op))
      op->set_read();

    // set READ flag if there are src_oids
    if (iter->soid.oid.name.length())
      op->set_read();

    // set PGOP flag if there are PG ops
    if (ceph_osd_op_type_pg(iter->op.op))
      op->set_pg_op();

    if (ceph_osd_op_mode_cache(iter->op.op))
      op->set_cache();

    switch (iter->op.op) {
    case CEPH_OSD_OP_CALL:
      {
	bufferlist::iterator bp = iter->indata.begin();
	int is_write, is_read;
	string cname, mname;
	bp.copy(iter->op.cls.class_len, cname);
	bp.copy(iter->op.cls.method_len, mname);

	ClassHandler::ClassData *cls;
	int r = class_handler->open_class(cname, &cls);
	if (r) {
	  derr << "class " << cname << " open got " << cpp_strerror(r) << dendl;
	  if (r == -ENOENT)
	    r = -EOPNOTSUPP;
	  else
	    r = -EIO;
	  return r;
	}
	int flags = cls->get_method_flags(mname.c_str());
	if (flags < 0) {
	  if (flags == -ENOENT)
	    r = -EOPNOTSUPP;
	  else
	    r = flags;
	  return r;
	}
	is_read = flags & CLS_METHOD_RD;
	is_write = flags & CLS_METHOD_WR;

	dout(10) << "class " << cname << " method " << mname
		<< " flags=" << (is_read ? "r" : "") << (is_write ? "w" : "") << dendl;
	if (is_read)
	  op->set_class_read();
	if (is_write)
	  op->set_class_write();
	break;
      }
    default:
      break;
    }
  }

  if (op->rmw_flags == 0)
    return -EINVAL;

  return 0;
}

bool OSD::RecoveryWQ::_enqueue(PG *pg) {
  if (!pg->recovery_item.is_on_list()) {
    pg->get("RecoveryWQ");
    osd->recovery_queue.push_back(&pg->recovery_item);

    if (osd->cct->_conf->osd_recovery_delay_start > 0) {
      osd->defer_recovery_until = ceph_clock_now(osd->cct);
      osd->defer_recovery_until += osd->cct->_conf->osd_recovery_delay_start;
    }
    return true;
  }
  return false;
}

void OSD::PeeringWQ::_dequeue(list<PG*> *out) {
  set<PG*> got;
  for (list<PG*>::iterator i = peering_queue.begin();
      i != peering_queue.end() &&
      out->size() < osd->cct->_conf->osd_peering_wq_batch_size;
      ) {
        if (in_use.count(*i)) {
          ++i;
        } else {
          out->push_back(*i);
          got.insert(*i);
          peering_queue.erase(i++);
        }
  }
  in_use.insert(got.begin(), got.end());
}<|MERGE_RESOLUTION|>--- conflicted
+++ resolved
@@ -686,7 +686,7 @@
   const entity_inst_t& peer_inst = next_map->get_cluster_inst(peer);
   Connection *peer_con = osd->cluster_messenger->get_connection(peer_inst).get();
   share_map_peer(peer, peer_con, next_map);
-  osd->cluster_messenger->send_message(m, peer_inst);
+  peer_con->send_message(m);
   release_map(next_map);
 }
 
@@ -1051,10 +1051,7 @@
 
 void OSDService::send_map(MOSDMap *m, Connection *con)
 {
-  Messenger *msgr = client_messenger;
-  if (entity_name_t::TYPE_OSD == con->get_peer_type())
-    msgr = cluster_messenger;
-  msgr->send_message(m, con);
+  con->send_message(m);
 }
 
 void OSDService::send_incremental_map(epoch_t since, Connection *con,
@@ -1215,7 +1212,7 @@
   MOSDOpReply *reply = new MOSDOpReply(m, err, osdmap->get_epoch(), flags,
 				       true);
   reply->set_reply_versions(v, uv);
-  m->get_connection()->get_messenger()->send_message(reply, m->get_connection());
+  m->get_connection()->send_message(reply);
 }
 
 void OSDService::handle_misdirected_op(PG *pg, OpRequestRef op)
@@ -4676,80 +4673,6 @@
   }
 }
 
-<<<<<<< HEAD
-void OSDService::send_message_osd_cluster(int peer, Message *m, epoch_t from_epoch)
-{
-  OSDMapRef next_map = get_nextmap_reserved();
-  // service map is always newer/newest
-  assert(from_epoch <= next_map->get_epoch());
-
-  if (next_map->is_down(peer) ||
-      next_map->get_info(peer).up_from > from_epoch) {
-    m->put();
-    release_map(next_map);
-    return;
-  }
-  const entity_inst_t& peer_inst = next_map->get_cluster_inst(peer);
-  Connection *peer_con = osd->cluster_messenger->get_connection(peer_inst).get();
-  share_map_peer(peer, peer_con, next_map);
-  peer_con->send_message(m);
-  release_map(next_map);
-}
-
-ConnectionRef OSDService::get_con_osd_cluster(int peer, epoch_t from_epoch)
-{
-  OSDMapRef next_map = get_nextmap_reserved();
-  // service map is always newer/newest
-  assert(from_epoch <= next_map->get_epoch());
-
-  if (next_map->is_down(peer) ||
-      next_map->get_info(peer).up_from > from_epoch) {
-    release_map(next_map);
-    return NULL;
-  }
-  ConnectionRef con = osd->cluster_messenger->get_connection(next_map->get_cluster_inst(peer));
-  release_map(next_map);
-  return con;
-}
-
-pair<ConnectionRef,ConnectionRef> OSDService::get_con_osd_hb(int peer, epoch_t from_epoch)
-{
-  OSDMapRef next_map = get_nextmap_reserved();
-  // service map is always newer/newest
-  assert(from_epoch <= next_map->get_epoch());
-
-  pair<ConnectionRef,ConnectionRef> ret;
-  if (next_map->is_down(peer) ||
-      next_map->get_info(peer).up_from > from_epoch) {
-    release_map(next_map);
-    return ret;
-  }
-  ret.first = osd->hbclient_messenger->get_connection(next_map->get_hb_back_inst(peer));
-  if (next_map->get_hb_front_addr(peer) != entity_addr_t())
-    ret.second = osd->hbclient_messenger->get_connection(next_map->get_hb_front_inst(peer));
-  release_map(next_map);
-  return ret;
-}
-
-void OSDService::queue_want_pg_temp(pg_t pgid, vector<int>& want)
-{
-  Mutex::Locker l(pg_temp_lock);
-  pg_temp_wanted[pgid] = want;
-}
-
-void OSDService::send_pg_temp()
-{
-  Mutex::Locker l(pg_temp_lock);
-  if (pg_temp_wanted.empty())
-    return;
-  dout(10) << "send_pg_temp " << pg_temp_wanted << dendl;
-  MOSDPGTemp *m = new MOSDPGTemp(osdmap->get_epoch());
-  m->pg_temp = pg_temp_wanted;
-  monc->send_mon_message(m);
-}
-=======
->>>>>>> dceab8dc
-
 void OSD::send_failures()
 {
   assert(osd_lock.is_locked());
@@ -5332,7 +5255,6 @@
     defer_recovery_until = ceph_clock_now(cct);
     defer_recovery_until += cct->_conf->osd_recovery_delay_start;
     recovery_wq.wake();
-<<<<<<< HEAD
   }
 
   else if (prefix == "cpu_profiler") {
@@ -5374,99 +5296,6 @@
     reply->set_tid(tid);
     reply->set_data(odata);
     con->send_message(reply);
-  }
-  return;
-}
-
-
-
-// --------------------------------------
-// dispatch
-
-epoch_t OSDService::get_peer_epoch(int peer)
-{
-  Mutex::Locker l(peer_map_epoch_lock);
-  map<int,epoch_t>::iterator p = peer_map_epoch.find(peer);
-  if (p == peer_map_epoch.end())
-    return 0;
-  return p->second;
-}
-
-epoch_t OSDService::note_peer_epoch(int peer, epoch_t e)
-{
-  Mutex::Locker l(peer_map_epoch_lock);
-  map<int,epoch_t>::iterator p = peer_map_epoch.find(peer);
-  if (p != peer_map_epoch.end()) {
-    if (p->second < e) {
-      dout(10) << "note_peer_epoch osd." << peer << " has " << e << dendl;
-      p->second = e;
-    } else {
-      dout(30) << "note_peer_epoch osd." << peer << " has " << p->second << " >= " << e << dendl;
-    }
-    return p->second;
-  } else {
-    dout(10) << "note_peer_epoch osd." << peer << " now has " << e << dendl;
-    peer_map_epoch[peer] = e;
-    return e;
-  }
-}
- 
-void OSDService::forget_peer_epoch(int peer, epoch_t as_of)
-{
-  Mutex::Locker l(peer_map_epoch_lock);
-  map<int,epoch_t>::iterator p = peer_map_epoch.find(peer);
-  if (p != peer_map_epoch.end()) {
-    if (p->second <= as_of) {
-      dout(10) << "forget_peer_epoch osd." << peer << " as_of " << as_of
-	       << " had " << p->second << dendl;
-      peer_map_epoch.erase(p);
-    } else {
-      dout(10) << "forget_peer_epoch osd." << peer << " as_of " << as_of
-	       << " has " << p->second << " - not forgetting" << dendl;
-    }
-=======
->>>>>>> dceab8dc
-  }
-
-  else if (prefix == "cpu_profiler") {
-    string arg;
-    cmd_getval(cct, cmdmap, "arg", arg);
-    vector<string> argvec;
-    get_str_vec(arg, argvec);
-    cpu_profiler_handle_command(argvec, ds);
-  }
-
-  else if (prefix == "dump_pg_recovery_stats") {
-    stringstream s;
-    if (f) {
-      pg_recovery_stats.dump_formatted(f.get());
-      f->flush(ds);
-    } else {
-      pg_recovery_stats.dump(s);
-      ds << "dump pg recovery stats: " << s.str();
-    }
-  }
-
-  else if (prefix == "reset_pg_recovery_stats") {
-    ss << "reset pg recovery stats";
-    pg_recovery_stats.reset();
-  }
-
-  else {
-    ss << "unrecognized command! " << cmd;
-    r = -EINVAL;
-  }
-
- out:
-  rs = ss.str();
-  odata.append(ds);
-  dout(0) << "do_command r=" << r << " " << rs << dendl;
-  clog.info() << rs << "\n";
-  if (con) {
-    MCommandReply *reply = new MCommandReply(r, rs);
-    reply->set_tid(tid);
-    reply->set_data(odata);
-    client_messenger->send_message(reply, con);
   }
   return;
 }
@@ -6823,169 +6652,6 @@
   take_waiters(waiting_for_osdmap);
 }
 
-<<<<<<< HEAD
-
-MOSDMap *OSDService::build_incremental_map_msg(epoch_t since, epoch_t to,
-                                               OSDSuperblock& sblock)
-{
-  MOSDMap *m = new MOSDMap(monc->get_fsid());
-  m->oldest_map = sblock.oldest_map;
-  m->newest_map = sblock.newest_map;
-  
-  for (epoch_t e = to; e > since; e--) {
-    bufferlist bl;
-    if (e > m->oldest_map && get_inc_map_bl(e, bl)) {
-      m->incremental_maps[e].claim(bl);
-    } else if (get_map_bl(e, bl)) {
-      m->maps[e].claim(bl);
-      break;
-    } else {
-      derr << "since " << since << " to " << to
-	   << " oldest " << m->oldest_map << " newest " << m->newest_map
-	   << dendl;
-      m->put();
-      m = NULL;
-      break;
-    }
-  }
-  return m;
-}
-
-void OSDService::send_map(MOSDMap *m, Connection *con)
-{
-  con->send_message(m);
-}
-
-void OSDService::send_incremental_map(epoch_t since, Connection *con,
-                                      OSDMapRef& osdmap)
-{
-  epoch_t to = osdmap->get_epoch();
-  dout(10) << "send_incremental_map " << since << " -> " << to
-           << " to " << con << " " << con->get_peer_addr() << dendl;
-
-  MOSDMap *m = NULL;
-  while (!m) {
-    OSDSuperblock sblock(get_superblock());
-    if (since < sblock.oldest_map) {
-      // just send latest full map
-      MOSDMap *m = new MOSDMap(monc->get_fsid());
-      m->oldest_map = sblock.oldest_map;
-      m->newest_map = sblock.newest_map;
-      get_map_bl(to, m->maps[to]);
-      send_map(m, con);
-      return;
-    }
-    
-    if (to > since && (int64_t)(to - since) > cct->_conf->osd_map_share_max_epochs) {
-      dout(10) << "  " << (to - since) << " > max " << cct->_conf->osd_map_share_max_epochs
-	       << ", only sending most recent" << dendl;
-      since = to - cct->_conf->osd_map_share_max_epochs;
-    }
-    
-    if (to - since > (epoch_t)cct->_conf->osd_map_message_max)
-      to = since + cct->_conf->osd_map_message_max;
-    m = build_incremental_map_msg(since, to, sblock);
-  }
-  send_map(m, con);
-}
-
-bool OSDService::_get_map_bl(epoch_t e, bufferlist& bl)
-{
-  bool found = map_bl_cache.lookup(e, &bl);
-  if (found)
-    return true;
-  found = store->read(
-    coll_t::META_COLL, OSD::get_osdmap_pobject_name(e), 0, 0, bl) >= 0;
-  if (found)
-    _add_map_bl(e, bl);
-  return found;
-}
-
-bool OSDService::get_inc_map_bl(epoch_t e, bufferlist& bl)
-{
-  Mutex::Locker l(map_cache_lock);
-  bool found = map_bl_inc_cache.lookup(e, &bl);
-  if (found)
-    return true;
-  found = store->read(
-    coll_t::META_COLL, OSD::get_inc_osdmap_pobject_name(e), 0, 0, bl) >= 0;
-  if (found)
-    _add_map_inc_bl(e, bl);
-  return found;
-}
-
-void OSDService::_add_map_bl(epoch_t e, bufferlist& bl)
-{
-  dout(10) << "add_map_bl " << e << " " << bl.length() << " bytes" << dendl;
-  map_bl_cache.add(e, bl);
-}
-
-void OSDService::_add_map_inc_bl(epoch_t e, bufferlist& bl)
-{
-  dout(10) << "add_map_inc_bl " << e << " " << bl.length() << " bytes" << dendl;
-  map_bl_inc_cache.add(e, bl);
-}
-
-void OSDService::pin_map_inc_bl(epoch_t e, bufferlist &bl)
-{
-  Mutex::Locker l(map_cache_lock);
-  map_bl_inc_cache.pin(e, bl);
-}
-
-void OSDService::pin_map_bl(epoch_t e, bufferlist &bl)
-{
-  Mutex::Locker l(map_cache_lock);
-  map_bl_cache.pin(e, bl);
-}
-
-void OSDService::clear_map_bl_cache_pins(epoch_t e)
-{
-  Mutex::Locker l(map_cache_lock);
-  map_bl_inc_cache.clear_pinned(e);
-  map_bl_cache.clear_pinned(e);
-}
-
-OSDMapRef OSDService::_add_map(OSDMap *o)
-{
-  epoch_t e = o->get_epoch();
-
-  if (cct->_conf->osd_map_dedup) {
-    // Dedup against an existing map at a nearby epoch
-    OSDMapRef for_dedup = map_cache.lower_bound(e);
-    if (for_dedup) {
-      OSDMap::dedup(for_dedup.get(), o);
-    }
-  }
-  OSDMapRef l = map_cache.add(e, o);
-  return l;
-}
-
-OSDMapRef OSDService::try_get_map(epoch_t epoch)
-{
-  Mutex::Locker l(map_cache_lock);
-  OSDMapRef retval = map_cache.lookup(epoch);
-  if (retval) {
-    dout(30) << "get_map " << epoch << " -cached" << dendl;
-    return retval;
-  }
-
-  OSDMap *map = new OSDMap;
-  if (epoch > 0) {
-    dout(20) << "get_map " << epoch << " - loading and decoding " << map << dendl;
-    bufferlist bl;
-    if (!_get_map_bl(epoch, bl)) {
-      delete map;
-      return OSDMapRef();
-    }
-    map->decode(bl);
-  } else {
-    dout(20) << "get_map " << epoch << " - return initial " << map << dendl;
-  }
-  return _add_map(map);
-}
-
-=======
->>>>>>> dceab8dc
 bool OSD::require_mon_peer(Message *m)
 {
   if (!m->get_connection()->peer_is_mon()) {
@@ -8185,79 +7851,6 @@
 // =========================================================
 // OPS
 
-<<<<<<< HEAD
-void OSDService::reply_op_error(OpRequestRef op, int err)
-{
-  reply_op_error(op, err, eversion_t(), 0);
-}
-
-void OSDService::reply_op_error(OpRequestRef op, int err, eversion_t v,
-                                version_t uv)
-{
-  MOSDOp *m = static_cast<MOSDOp*>(op->get_req());
-  assert(m->get_header().type == CEPH_MSG_OSD_OP);
-  int flags;
-  flags = m->get_flags() & (CEPH_OSD_FLAG_ACK|CEPH_OSD_FLAG_ONDISK);
-
-  MOSDOpReply *reply = new MOSDOpReply(m, err, osdmap->get_epoch(), flags,
-				       true);
-  reply->set_reply_versions(v, uv);
-  m->get_connection()->send_message(reply);
-}
-
-void OSDService::handle_misdirected_op(PG *pg, OpRequestRef op)
-{
-  MOSDOp *m = static_cast<MOSDOp*>(op->get_req());
-  assert(m->get_header().type == CEPH_MSG_OSD_OP);
-
-  assert(m->get_map_epoch() >= pg->info.history.same_primary_since);
-
-  if (pg->is_ec_pg()) {
-    /**
-       * OSD recomputes op target based on current OSDMap. With an EC pg, we
-       * can get this result:
-       * 1) client at map 512 sends an op to osd 3, pg_t 3.9 based on mapping
-       *    [CRUSH_ITEM_NONE, 2, 3]/3
-       * 2) OSD 3 at map 513 remaps op to osd 3, spg_t 3.9s0 based on mapping
-       *    [3, 2, 3]/3
-       * 3) PG 3.9s0 dequeues the op at epoch 512 and notices that it isn't primary
-       *    -- misdirected op
-       * 4) client resends and this time PG 3.9s0 having caught up to 513 gets
-       *    it and fulfils it
-       *
-       * We can't compute the op target based on the sending map epoch due to
-       * splitting.  The simplest thing is to detect such cases here and drop
-       * them without an error (the client will resend anyway).
-       */
-    OSDMapRef opmap = try_get_map(m->get_map_epoch());
-    if (!opmap) {
-      dout(7) << __func__ << ": " << *pg << " no longer have map for "
-	      << m->get_map_epoch() << ", dropping" << dendl;
-      return;
-    }
-    pg_t _pgid = m->get_pg();
-    spg_t pgid;
-    if ((m->get_flags() & CEPH_OSD_FLAG_PGOP) == 0)
-      _pgid = opmap->raw_pg_to_pg(_pgid);
-    if (opmap->get_primary_shard(_pgid, &pgid) &&
-	pgid.shard != pg->info.pgid.shard) {
-      dout(7) << __func__ << ": " << *pg << " primary changed since "
-	      << m->get_map_epoch() << ", dropping" << dendl;
-      return;
-    }
-  }
-
-  dout(7) << *pg << " misdirected op in " << m->get_map_epoch() << dendl;
-  clog.warn() << m->get_source_inst() << " misdirected " << m->get_reqid()
-	      << " pg " << m->get_pg()
-	      << " to osd." << whoami
-	      << " not " << pg->acting
-	      << " in e" << m->get_map_epoch() << "/" << osdmap->get_epoch() << "\n";
-  reply_op_error(op, -ENXIO);
-}
-
-=======
->>>>>>> dceab8dc
 class C_SendMap : public GenContext<ThreadPool::TPHandle&> {
   OSD *osd;
   entity_name_t name;
