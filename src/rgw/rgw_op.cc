
#include <errno.h>
#include <stdlib.h>

#include <sstream>

#include "common/armor.h"
#include "common/Clock.h"

#include "rgw_access.h"
#include "rgw_op.h"
#include "rgw_rest.h"
#include "rgw_acl.h"
#include "rgw_user.h"
#include "rgw_log.h"
#include "rgw_multi.h"

using namespace std;
using ceph::crypto::MD5;

static string mp_ns = "multipart";
static string tmp_ns = "tmp";

class MultipartMetaFilter : public RGWAccessListFilter {
public:
  MultipartMetaFilter() {}
  bool filter(string& name, string& key) {
    int len = name.size();
    if (len < 6)
      return false;

    int pos = name.find(MP_META_SUFFIX, len - 5);
    if (pos <= 0)
      return false;

    pos = name.rfind('.', pos - 1);
    if (pos < 0)
      return false;

    key = name.substr(0, pos);

    return true;
  }
};

static MultipartMetaFilter mp_filter;

static int parse_range(const char *range, off_t& ofs, off_t& end)
{
  int r = -ERANGE;
  string s(range);
  int pos = s.find("bytes=");
  string ofs_str;
  string end_str;

  if (pos < 0)
    goto done;

  s = s.substr(pos + 6); /* size of("bytes=")  */
  pos = s.find('-');
  if (pos < 0)
    goto done;

  ofs_str = s.substr(0, pos);
  end_str = s.substr(pos + 1);
  if (ofs_str.length())
    ofs = atoll(ofs_str.c_str());

  if (end_str.length())
  end = atoll(end_str.c_str());

  RGW_LOG(10) << "parse_range ofs=" << ofs << " end=" << end << dendl;

  if (end < ofs)
    goto done;

  r = 0;
done:
  return r;
}

/**
 * Get the HTTP request metadata out of the req_state as a
 * map(<attr_name, attr_contents>, where attr_name is RGW_ATTR_PREFIX.HTTP_NAME)
 * s: The request state
 * attrs: will be filled up with attrs mapped as <attr_name, attr_contents>
 *
 */
void get_request_metadata(struct req_state *s, map<string, bufferlist>& attrs)
{
  map<string, string>::iterator iter;
  for (iter = s->x_amz_map.begin(); iter != s->x_amz_map.end(); ++iter) {
    string name = iter->first;
#define X_AMZ_META "x-amz-meta"
    if (name.find(X_AMZ_META) == 0) {
      RGW_LOG(10) << "x>> " << iter->first << ":" << iter->second << dendl;
      string& val = iter->second;
      bufferlist bl;
      bl.append(val.c_str(), val.size() + 1);
      string attr_name = RGW_ATTR_PREFIX;
      attr_name.append(name);
      attrs[attr_name.c_str()] = bl;
    }
  }
}

/**
 * Get the AccessControlPolicy for an object off of disk.
 * policy: must point to a valid RGWACL, and will be filled upon return.
 * bucket: name of the bucket containing the object.
 * object: name of the object to get the ACL for.
 * Returns: 0 on success, -ERR# otherwise.
 */
static int get_policy_from_attr(RGWAccessControlPolicy *policy, rgw_obj& obj)
{
  bufferlist bl;
  int ret = 0;

  if (obj.bucket.size()) {
    ret = rgwstore->get_attr(obj, RGW_ATTR_ACL, bl);

    if (ret >= 0) {
      bufferlist::iterator iter = bl.begin();
      policy->decode(iter);
      if (g_conf->rgw_log >= 15) {
        RGW_LOG(15) << "Read AccessControlPolicy" << dendl;
        policy->to_xml(cerr);
        RGW_LOG(15) << dendl;
      }
    }
  }

  return ret;
}

int read_acls(struct req_state *s, RGWAccessControlPolicy *policy, string& bucket, string& object)
{
  string upload_id = s->args.get("uploadId");
  string oid = object;
  rgw_obj obj;

  if (!oid.empty()) {
    bool suspended;
    int ret = rgwstore->bucket_suspended(bucket, &suspended);
    if (ret < 0)
      return ret;

    if (suspended)
      return -ERR_USER_SUSPENDED;
  }

  if (!oid.empty() && !upload_id.empty()) {
    RGWMPObj mp(oid, upload_id);
    oid = mp.get_meta();
    obj.set_ns(mp_ns);
  }
  obj.init(bucket, oid, object);

  int ret = get_policy_from_attr(policy, obj);
  if (ret == -ENOENT && object.size()) {
    /* object does not exist checking the bucket's ACL to make sure
       that we send a proper error code */
    RGWAccessControlPolicy bucket_policy;
    string no_object;
    rgw_obj no_obj(bucket, no_object);
    ret = get_policy_from_attr(&bucket_policy, no_obj);
    if (ret < 0)
      return ret;

    if (!verify_permission(&bucket_policy, s->user.user_id, s->perm_mask, RGW_PERM_READ))
      ret = -EACCES;
    else
      ret = -ENOENT;
  } else if (ret == -ENOENT) {
      ret = -ERR_NO_SUCH_BUCKET;
  }

  return ret;
}

/**
 * Get the AccessControlPolicy for a bucket or object off of disk.
 * s: The req_state to draw information from.
 * only_bucket: If true, reads the bucket ACL rather than the object ACL.
 * Returns: 0 on success, -ERR# otherwise.
 */
int read_acls(struct req_state *s, bool only_bucket)
{
  int ret = 0;
  string obj_str;

  if (!s->acl) {
     s->acl = new RGWAccessControlPolicy;
     if (!s->acl)
       return -ENOMEM;
  }

  /* we're passed only_bucket = true when we specifically need the bucket's
     acls, that happens on write operations */
  if (!only_bucket)
    obj_str = s->object_str;

  ret = read_acls(s, s->acl, s->bucket_str, obj_str);

  return ret;
}

int RGWGetObj::verify_permission()
{
  if (!::verify_permission(s, RGW_PERM_READ))
    return -EACCES;

  return 0;
}

void RGWGetObj::execute()
{
  void *handle = NULL;
  rgw_obj obj;

  ret = get_params();
  if (ret < 0)
    goto done;

  init_common();

  obj.init(s->bucket_str, s->object_str);
  ret = rgwstore->prepare_get_obj(obj, ofs, &end, &attrs, mod_ptr,
                                  unmod_ptr, &lastmod, if_match, if_nomatch, &total_len, &handle, &s->err);
  if (ret < 0)
    goto done;

  s->obj_size = total_len;

  if (!get_data || ofs > end)
    goto done;

  while (ofs <= end) {
    ret = rgwstore->get_obj(&handle, obj, &data, ofs, end);
    if (ret < 0) {
      goto done;
    }
    len = ret;
    ofs += len;
    ret = 0;

    send_response(handle);
    free(data);
  }

  return;

done:
  send_response(handle);
  free(data);
  rgwstore->finish_get_obj(&handle);
}

int RGWGetObj::init_common()
{
  if (range_str) {
    int r = parse_range(range_str, ofs, end);
    if (r < 0)
      return r;
  }
  if (if_mod) {
    if (parse_time(if_mod, &mod_time) < 0)
      return -EINVAL;
    mod_ptr = &mod_time;
  }

  if (if_unmod) {
    if (parse_time(if_unmod, &unmod_time) < 0)
      return -EINVAL;
    unmod_ptr = &unmod_time;
  }

  return 0;
}

int RGWListBuckets::verify_permission()
{
  return 0;
}

void RGWListBuckets::execute()
{
  ret = rgw_read_user_buckets(s->user.user_id, buckets, !!(s->prot_flags & RGW_REST_OPENSTACK));
  if (ret < 0) {
    /* hmm.. something wrong here.. the user was authenticated, so it
       should exist, just try to recreate */
    RGW_LOG(10) << "WARNING: failed on rgw_get_user_buckets uid=" << s->user.user_id << dendl;

    /*

    on a second thought, this is probably a bug and we should fail

    rgw_put_user_buckets(s->user.user_id, buckets);
    ret = 0;

    */
  }

  send_response();
}

int RGWStatBucket::verify_permission()
{
  if (!::verify_permission(s, RGW_PERM_READ))
    return -EACCES;

  return 0;
}

void RGWStatBucket::execute()
{
  RGWUserBuckets buckets;
  bucket.name = s->bucket;
  buckets.add(bucket);
  map<string, RGWBucketEnt>& m = buckets.get_buckets();
  ret = rgwstore->update_containers_stats(m);
  if (!ret)
    ret = -EEXIST;
  if (ret > 0) {
    ret = 0;
    map<string, RGWBucketEnt>::iterator iter = m.find(bucket.name);
    if (iter != m.end()) {
      bucket = iter->second;
    } else {
      ret = -EINVAL;
    }
  }

  send_response();
}

int RGWListBucket::verify_permission()
{
  if (!::verify_permission(s, RGW_PERM_READ))
    return -EACCES;

  return 0;
}

void RGWListBucket::execute()
{
  string no_ns;

  url_decode(s->args.get("prefix"), prefix);
  marker = s->args.get("marker");
  max_keys = s->args.get(limit_opt_name);
  if (!max_keys.empty()) {
    max = atoi(max_keys.c_str());
  } else {
    max = default_max;
  }
  url_decode(s->args.get("delimiter"), delimiter);

  if (s->prot_flags & RGW_REST_OPENSTACK) {
    string path_args = s->args.get("path");
    if (!path_args.empty()) {
      if (!delimiter.empty() || !prefix.empty()) {
        ret = -EINVAL;
        goto done;
      }
      url_decode(path_args, prefix);
      delimiter="/";
    }
  }

  ret = rgwstore->list_objects(s->user.user_id, s->bucket_str, max, prefix, delimiter, marker, objs, common_prefixes,
                               !!(s->prot_flags & RGW_REST_OPENSTACK), no_ns, NULL, NULL);

done:
  send_response();
}

int RGWCreateBucket::verify_permission()
{
  if (!rgw_user_is_authenticated(s->user))
    return -EACCES;

  return 0;
}

void RGWCreateBucket::execute()
{
  RGWAccessControlPolicy policy, old_policy;
  map<string, bufferlist> attrs;
  bufferlist aclbl;
  bool existed;
  bool pol_ret;
  int pool_id;

  rgw_obj obj(rgw_root_bucket, s->bucket_str);

  int r = get_policy_from_attr(&old_policy, obj);
  if (r >= 0)  {
    if (old_policy.get_owner().get_id().compare(s->user.user_id) != 0) {
      ret = -EEXIST;
      goto done;
    }
  }

  pol_ret = policy.create_canned(s->user.user_id, s->user.display_name, s->canned_acl);
  if (!pol_ret) {
    ret = -EINVAL;
    goto done;
  }
  policy.encode(aclbl);

  attrs[RGW_ATTR_ACL] = aclbl;

  ret = rgwstore->create_bucket(s->user.user_id, s->bucket_str, attrs, true,
				s->user.auid);
  /* continue if EEXIST and create_bucket will fail below.  this way we can recover
   * from a partial create by retrying it. */
  if (ret && ret != -EEXIST)   
    goto done;

  existed = (ret == -EEXIST);

  ret = rgw_add_bucket(s->user.user_id, s->bucket_str);
  if (ret && !existed && ret != -EEXIST)   /* if it exists (or previously existed), don't remove it! */
    rgw_remove_bucket(s->user.user_id, s->bucket_str, false);

  if (ret == -EEXIST)
    ret = 0;

  pool_id = rgwstore->get_bucket_id(s->bucket_str);
  if (pool_id >= 0) {
    s->pool_id = pool_id;
    RGWPoolInfo info;
    info.owner = s->user.user_id;
    info.bucket = s->bucket_str;
    rgw_store_pool_info(pool_id, info);
  }

done:
  send_response();
}

int RGWDeleteBucket::verify_permission()
{
  if (!::verify_permission(s, RGW_PERM_WRITE))
    return -EACCES;

  return 0;
}

void RGWDeleteBucket::execute()
{
  ret = -EINVAL;

  if (s->bucket)
    ret = rgw_remove_bucket(s->user.user_id, s->bucket_str, true);

  send_response();
}

struct put_obj_aio_info {
  void *data;
  void *handle;
};

static struct put_obj_aio_info pop_pending(std::list<struct put_obj_aio_info>& pending)
{
  struct put_obj_aio_info info;
  info = pending.front();
  pending.pop_front();
  return info;
}

static int wait_pending_front(std::list<struct put_obj_aio_info>& pending)
{
  struct put_obj_aio_info info = pop_pending(pending);
  int ret = rgwstore->aio_wait(info.handle);
  free(info.data);
  return ret;
}

static bool pending_has_completed(std::list<struct put_obj_aio_info>& pending)
{
  if (pending.size() == 0)
    return false;

  struct put_obj_aio_info& info = pending.front();
  return rgwstore->aio_completed(info.handle);
}

static int drain_pending(std::list<struct put_obj_aio_info>& pending)
{
  int ret = 0;
  while (!pending.empty()) {
    int r = wait_pending_front(pending);
    if (r < 0)
      ret = r;
  }
  return ret;
}

int RGWPutObj::verify_permission()
{
  if (!::verify_permission(s, RGW_PERM_WRITE))
    return -EACCES;

  return 0;
}

void RGWPutObj::execute()
{
  bool multipart;
  string multipart_meta_obj;
  string part_num;
  list<struct put_obj_aio_info> pending;
  size_t max_chunks = RGW_MAX_PENDING_CHUNKS;
<<<<<<< HEAD
  bool created_obj = false;
=======
>>>>>>> ba31462a
  rgw_obj obj;

  ret = -EINVAL;
  if (!s->object) {
    goto done;
  } else {
    ret = get_params();
    if (ret < 0)
      goto done;

    RGWAccessControlPolicy policy;

    ret = policy.create_canned(s->user.user_id, s->user.display_name, s->canned_acl);
    if (!ret) {
       ret = -EINVAL;
       goto done;
    }

    char supplied_md5_bin[CEPH_CRYPTO_MD5_DIGESTSIZE + 1];
    char supplied_md5[CEPH_CRYPTO_MD5_DIGESTSIZE * 2 + 1];
    char calc_md5[CEPH_CRYPTO_MD5_DIGESTSIZE * 2 + 1];
    unsigned char m[CEPH_CRYPTO_MD5_DIGESTSIZE];

    if (supplied_md5_b64) {
      RGW_LOG(15) << "supplied_md5_b64=" << supplied_md5_b64 << dendl;
      ret = ceph_unarmor(supplied_md5_bin, &supplied_md5_bin[CEPH_CRYPTO_MD5_DIGESTSIZE + 1],
			     supplied_md5_b64, supplied_md5_b64 + strlen(supplied_md5_b64));
      RGW_LOG(15) << "ceph_armor ret=" << ret << dendl;
      if (ret != CEPH_CRYPTO_MD5_DIGESTSIZE) {
        ret = -ERR_INVALID_DIGEST;
        goto done;
      }

      buf_to_hex((const unsigned char *)supplied_md5_bin, CEPH_CRYPTO_MD5_DIGESTSIZE, supplied_md5);
      RGW_LOG(15) << "supplied_md5=" << supplied_md5 << dendl;
    }

    MD5 hash;
    string oid;
    multipart = s->args.exists("uploadId");
    if (!multipart) {
      oid = s->object_str;
      obj.set_ns(tmp_ns);

      char buf[33];
      gen_rand_alphanumeric(buf, sizeof(buf) - 1);
      oid.append("_");
      oid.append(buf);
    } else {
      oid = s->object_str;
      string upload_id = s->args.get("uploadId");
      RGWMPObj mp(oid, upload_id);
      multipart_meta_obj = mp.get_meta();

      part_num = s->args.get("partNumber");
      if (part_num.empty()) {
        ret = -EINVAL;
        goto done;
      }
      oid = mp.get_part(part_num);

      obj.set_ns(mp_ns);
    }
    obj.init(s->bucket_str, oid, s->object_str);
    do {
      get_data();
      if (len > 0) {
        struct put_obj_aio_info info;
        size_t orig_size;
	// For the first call to put_obj_data, pass -1 as the offset to
	// do a write_full.
        void *handle;
        ret = rgwstore->aio_put_obj_data(s->user.user_id, obj,
				     data,
				     ((ofs == 0) ? -1 : ofs), len, &handle);
        if (ret < 0)
          goto done_err;
<<<<<<< HEAD

        created_obj = true;
=======
>>>>>>> ba31462a

        hash.Update((unsigned char *)data, len);
        info.handle = handle;
        info.data = data;
        pending.push_back(info);
        orig_size = pending.size();
        while (pending_has_completed(pending)) {
          ret = wait_pending_front(pending);
          if (ret < 0)
            goto done_err;

        }

        /* resize window in case messages are draining too fast */
        if (orig_size - pending.size() >= max_chunks)
          max_chunks++;

        if (pending.size() > max_chunks) {
          ret = wait_pending_front(pending);
          if (ret < 0)
            goto done_err;
        }
        ofs += len;
      }
    } while ( len > 0);
    drain_pending(pending);

    s->obj_size = ofs;

    hash.Final(m);

    buf_to_hex(m, CEPH_CRYPTO_MD5_DIGESTSIZE, calc_md5);

    if (supplied_md5_b64 && strcmp(calc_md5, supplied_md5)) {
       ret = -ERR_BAD_DIGEST;
       goto done_err;
    }
    bufferlist aclbl;
    policy.encode(aclbl);

    etag = calc_md5;
    map<string, bufferlist> attrs;
    bufferlist bl;
    bl.append(etag.c_str(), etag.size() + 1);
    attrs[RGW_ATTR_ETAG] = bl;
    attrs[RGW_ATTR_ACL] = aclbl;

    if (s->content_type) {
      bl.clear();
      bl.append(s->content_type, strlen(s->content_type) + 1);
      attrs[RGW_ATTR_CONTENT_TYPE] = bl;
    }

    get_request_metadata(s, attrs);

    if (!multipart) {
      rgw_obj dst_obj(s->bucket_str, s->object_str);
      ret = rgwstore->clone_obj(dst_obj, 0, obj, 0, s->obj_size, attrs);
      if (ret < 0)
        goto done_err;
<<<<<<< HEAD
      if (created_obj) {
        ret = rgwstore->delete_obj(s->user.user_id, obj);
        if (ret < 0)
          goto done;
      }
=======
      ret = rgwstore->delete_obj(s->user.user_id, obj, false);
      if (ret < 0)
        goto done;
>>>>>>> ba31462a
    } else {
      ret = rgwstore->put_obj_meta(s->user.user_id, obj, NULL, attrs, false);
      if (ret < 0)
        goto done_err;

      bl.clear();
      map<string, bufferlist> meta_attrs;
      RGWUploadPartInfo info;
      string p = "part.";
      p.append(part_num);
      info.num = atoi(part_num.c_str());
      info.etag = etag;
      info.size = s->obj_size;
      info.modified = ceph_clock_now(g_ceph_context);
      ::encode(info, bl);
      meta_attrs[p] = bl;

      rgw_obj meta_obj(s->bucket_str, multipart_meta_obj, s->object_str, mp_ns);
      
      ret  = rgwstore->put_obj_meta(s->user.user_id, meta_obj, NULL, meta_attrs, false);
    }
  }
done:
  drain_pending(pending);
  send_response();
  return;

done_err:
<<<<<<< HEAD
  if (created_obj)
    rgwstore->delete_obj(s->user.user_id, obj);
=======
  rgwstore->delete_obj(s->user.user_id, obj, true);
>>>>>>> ba31462a
  drain_pending(pending);
  send_response();
}

int RGWDeleteObj::verify_permission()
{
  if (!::verify_permission(s, RGW_PERM_WRITE))
    return -EACCES;

  return 0;
}

void RGWDeleteObj::execute()
{
  ret = -EINVAL;
  rgw_obj obj(s->bucket_str, s->object_str);
  if (s->object) {
    ret = rgwstore->delete_obj(s->user.user_id, obj);
  }

  send_response();
}

static bool parse_copy_source(const char *src, string& bucket, string& object)
{
  string url_src(src);
  string dec_src;

  url_decode(url_src, dec_src);
  src = dec_src.c_str();

  RGW_LOG(15) << "decoded src=" << src << dendl;

  if (*src == '/') ++src;

  string str(src);

  int pos = str.find("/");
  if (pos <= 0)
    return false;

  bucket = str.substr(0, pos);
  object = str.substr(pos + 1);

  if (object.size() == 0)
    return false;

  return true;
}

int RGWCopyObj::verify_permission()
{
  string empty_str;
  RGWAccessControlPolicy src_policy;
  RGWAccessControlPolicy dest_policy;

  if (!::verify_permission(s, RGW_PERM_WRITE))
    return -EACCES;

  ret = dest_policy.create_canned(s->user.user_id, s->user.display_name, s->canned_acl);
  if (!ret)
     return -EINVAL;

  ret = parse_copy_source(s->copy_source, src_bucket, src_object);
  if (!ret)
     return -EINVAL;

  /* just checking the bucket's permission */
  ret = read_acls(s, &src_policy, src_bucket, empty_str);
  if (ret < 0)
    return ret;

  if (!::verify_permission(&src_policy, s->user.user_id, s->perm_mask, RGW_PERM_READ))
    return -EACCES;

  dest_policy.encode(aclbl);

  return 0;
}


int RGWCopyObj::init_common()
{
  time_t mod_time;
  time_t unmod_time;
  time_t *mod_ptr = NULL;
  time_t *unmod_ptr = NULL;

  if (if_mod) {
    if (parse_time(if_mod, &mod_time) < 0) {
      ret = -EINVAL;
      return ret;
    }
    mod_ptr = &mod_time;
  }

  if (if_unmod) {
    if (parse_time(if_unmod, &unmod_time) < 0) {
      ret = -EINVAL;
      return ret;
    }
    unmod_ptr = &unmod_time;
  }

  attrs[RGW_ATTR_ACL] = aclbl;
  get_request_metadata(s, attrs);

  return 0;
}

void RGWCopyObj::execute()
{
  rgw_obj src_obj, dst_obj;

  ret = get_params();
  if (ret < 0)
    goto done;

  if (init_common() < 0)
    goto done;

  src_obj.init(src_bucket, src_object);
  dst_obj.init(s->bucket_str, s->object_str);
  ret = rgwstore->copy_obj(s->user.user_id,
                        dst_obj,
                        src_obj,
                        &mtime,
                        mod_ptr,
                        unmod_ptr,
                        if_match,
                        if_nomatch,
                        attrs, &s->err);

done:
  send_response();
}

int RGWGetACLs::verify_permission()
{
  if (!::verify_permission(s, RGW_PERM_READ_ACP))
    return -EACCES;

  return 0;
}

void RGWGetACLs::execute()
{
  ret = read_acls(s);

  if (ret < 0) {
    send_response();
    return;
  }

  stringstream ss;
  s->acl->to_xml(ss);
  acls = ss.str(); 

  send_response();
}

static int rebuild_policy(ACLOwner *owner, RGWAccessControlPolicy& src, RGWAccessControlPolicy& dest)
{
  if (!owner)
    return -EINVAL;

  ACLOwner *requested_owner = (ACLOwner *)src.find_first("Owner");
  if (requested_owner && requested_owner->get_id().compare(owner->get_id()) != 0) {
    return -EPERM;
  }

  RGWUserInfo owner_info;
  if (rgw_get_user_info_by_uid(owner->get_id(), owner_info) < 0) {
    RGW_LOG(10) << "owner info does not exist" << dendl;
    return -EINVAL;
  }
  ACLOwner& dest_owner = dest.get_owner();
  dest_owner.set_id(owner->get_id());
  dest_owner.set_name(owner_info.display_name);

  RGW_LOG(0) << "owner id=" << owner->get_id() << dendl;
  RGW_LOG(0) << "dest owner id=" << dest.get_owner().get_id() << dendl;

  RGWAccessControlList& src_acl = src.get_acl();
  RGWAccessControlList& acl = dest.get_acl();

  XMLObjIter iter = src_acl.find("Grant");
  ACLGrant *src_grant = (ACLGrant *)iter.get_next();
  while (src_grant) {
    ACLGranteeType& type = src_grant->get_type();
    ACLGrant new_grant;
    bool grant_ok = false;
    string id;
    RGWUserInfo grant_user;
    switch (type.get_type()) {
    case ACL_TYPE_EMAIL_USER:
      {
        string email = src_grant->get_id();
        RGW_LOG(10) << "grant user email=" << email << dendl;
        if (rgw_get_user_info_by_email(email, grant_user) < 0) {
          RGW_LOG(10) << "grant user email not found or other error" << dendl;
          return -ERR_UNRESOLVABLE_EMAIL;
        }
        id = grant_user.user_id;
      }
    case ACL_TYPE_CANON_USER:
      {
        if (type.get_type() == ACL_TYPE_CANON_USER)
          id = src_grant->get_id();
    
        if (grant_user.user_id.empty() && rgw_get_user_info_by_uid(id, grant_user) < 0) {
          RGW_LOG(10) << "grant user does not exist:" << id << dendl;
        } else {
          ACLPermission& perm = src_grant->get_permission();
          new_grant.set_canon(id, grant_user.display_name, perm.get_permissions());
          grant_ok = true;
          RGW_LOG(10) << "new grant: " << new_grant.get_id() << ":" << grant_user.display_name << dendl;
        }
      }
      break;
    case ACL_TYPE_GROUP:
      {
        string group = src_grant->get_id();
        if (group.compare(RGW_URI_ALL_USERS) == 0 ||
            group.compare(RGW_URI_AUTH_USERS) == 0) {
          new_grant = *src_grant;
          grant_ok = true;
          RGW_LOG(10) << "new grant: " << new_grant.get_id() << dendl;
        }
      }
    default:
      break;
    }
    if (grant_ok) {
      acl.add_grant(&new_grant);
    }
    src_grant = (ACLGrant *)iter.get_next();
  }

  return 0; 
}

int RGWPutACLs::verify_permission()
{
  if (!::verify_permission(s, RGW_PERM_WRITE_ACP))
    return -EACCES;

  return 0;
}

void RGWPutACLs::execute()
{
  bufferlist bl;

  RGWAccessControlPolicy *policy = NULL;
  RGWACLXMLParser parser;
  RGWAccessControlPolicy new_policy;
  stringstream ss;
  char *orig_data = data;
  char *new_data = NULL;
  ACLOwner owner;
  rgw_obj obj;

  ret = 0;

  if (!parser.init()) {
    ret = -EINVAL;
    goto done;
  }

  if (!s->acl) {
     s->acl = new RGWAccessControlPolicy;
     if (!s->acl) {
       ret = -ENOMEM;
       goto done;
     }
     owner.set_id(s->user.user_id);
     owner.set_name(s->user.display_name);
  } else {
     owner = s->acl->get_owner();
  }

  if (get_params() < 0)
    goto done;

  RGW_LOG(15) << "read len=" << len << " data=" << (data ? data : "") << dendl;

  if (!s->canned_acl.empty() && len) {
    ret = -EINVAL;
    goto done;
  }
  if (!s->canned_acl.empty()) {
    RGWAccessControlPolicy canned_policy;
    bool r = canned_policy.create_canned(owner.get_id(), owner.get_display_name(), s->canned_acl);
    if (!r) {
      ret = -EINVAL;
      goto done;
    }
    canned_policy.to_xml(ss);
    new_data = strdup(ss.str().c_str());
    data = new_data;
    len = ss.str().size();
  }


  if (!parser.parse(data, len, 1)) {
    ret = -EACCES;
    goto done;
  }
  policy = (RGWAccessControlPolicy *)parser.find_first("AccessControlPolicy");
  if (!policy) {
    ret = -EINVAL;
    goto done;
  }

  if (g_conf->rgw_log >= 15) {
    RGW_LOG(15) << "Old AccessControlPolicy" << dendl;
    policy->to_xml(cout);
    RGW_LOG(15) << dendl;
  }

  ret = rebuild_policy(&owner, *policy, new_policy);
  if (ret < 0)
    goto done;

  if (g_conf->rgw_log >= 15) {
    RGW_LOG(15) << "New AccessControlPolicy" << dendl;
    new_policy.to_xml(cout);
    RGW_LOG(15) << dendl;
  }

  new_policy.encode(bl);
  obj.init(s->bucket_str, s->object_str);
  ret = rgwstore->set_attr(obj, RGW_ATTR_ACL, bl);

done:
  free(orig_data);
  free(new_data);

  send_response();
}

int RGWInitMultipart::verify_permission()
{
  if (!::verify_permission(s, RGW_PERM_WRITE))
    return -EACCES;

  return 0;
}

void RGWInitMultipart::execute()
{
  bufferlist bl;
  bufferlist aclbl;
  RGWAccessControlPolicy policy;
  map<string, bufferlist> attrs;
  rgw_obj obj;

  if (get_params() < 0)
    goto done;
  ret = -EINVAL;
  if (!s->object)
    goto done;

  ret = policy.create_canned(s->user.user_id, s->user.display_name, s->canned_acl);
  if (!ret) {
     ret = -EINVAL;
     goto done;
  }

  policy.encode(aclbl);

  attrs[RGW_ATTR_ACL] = aclbl;

  if (s->content_type) {
    bl.append(s->content_type, strlen(s->content_type) + 1);
    attrs[RGW_ATTR_CONTENT_TYPE] = bl;
  }

  get_request_metadata(s, attrs);

  do {
    char buf[33];
    gen_rand_alphanumeric(buf, sizeof(buf) - 1);
    upload_id = buf;

    string tmp_obj_name;
    RGWMPObj mp(s->object_str, upload_id);
    tmp_obj_name = mp.get_meta();

    obj.init(s->bucket_str, tmp_obj_name, s->object_str, mp_ns);
    ret = rgwstore->put_obj_meta(s->user.user_id, obj, NULL, attrs, true);
  } while (ret == -EEXIST);
done:
  send_response();
}

static int get_multiparts_info(struct req_state *s, string& meta_oid, map<uint32_t, RGWUploadPartInfo>& parts,
                               RGWAccessControlPolicy& policy, map<string, bufferlist>& new_attrs)
{
  void *handle;
  map<string, bufferlist> attrs;
  map<string, bufferlist>::iterator iter;

  rgw_obj obj(s->bucket_str, meta_oid, s->object_str, mp_ns);

  int ret = rgwstore->prepare_get_obj(obj, 0, NULL, &attrs, NULL,
                                      NULL, NULL, NULL, NULL, NULL, &handle, &s->err);
  rgwstore->finish_get_obj(&handle);

  if (ret < 0)
    return ret;

  for (iter = attrs.begin(); iter != attrs.end(); ++iter) {
    string name = iter->first;
    if (name.compare(RGW_ATTR_ACL) == 0) {
      bufferlist& bl = iter->second;
      bufferlist::iterator bli = bl.begin();
      ::decode(policy, bli);
      new_attrs[RGW_ATTR_ACL] = bl;
      continue;
    }
    if (name.compare(0, 5, "part.") != 0) {
      new_attrs[iter->first] = iter->second;
      continue;
    }

    bufferlist& bl = iter->second;
    bufferlist::iterator bli = bl.begin();
    RGWUploadPartInfo info;
    ::decode(info, bli);
    parts[info.num] = info;
  }
  return 0;
}

int RGWCompleteMultipart::verify_permission()
{
  if (!::verify_permission(s, RGW_PERM_WRITE))
    return -EACCES;

  return 0;
}

void RGWCompleteMultipart::execute()
{
  RGWMultiCompleteUpload *parts;
  map<int, string>::iterator iter;
  RGWMultiXMLParser parser;
  string meta_oid;
  map<uint32_t, RGWUploadPartInfo> obj_parts;
  map<uint32_t, RGWUploadPartInfo>::iterator obj_iter;
  RGWAccessControlPolicy policy;
  map<string, bufferlist> attrs;
  off_t ofs = 0;
  MD5 hash;
  char final_etag[CEPH_CRYPTO_MD5_DIGESTSIZE];
  char final_etag_str[CEPH_CRYPTO_MD5_DIGESTSIZE * 2 + 16];
  bufferlist etag_bl;
  rgw_obj meta_obj;
  rgw_obj target_obj;
  RGWMPObj mp;
  vector<RGWCloneRangeInfo> ranges;


  ret = get_params();
  if (ret < 0)
    goto done;

  if (!data) {
    ret = -EINVAL;
    goto done;
  }

  if (!parser.init()) {
    ret = -EINVAL;
    goto done;
  }

  if (!parser.parse(data, len, 1)) {
    ret = -EINVAL;
    goto done;
  }

  parts = (RGWMultiCompleteUpload *)parser.find_first("CompleteMultipartUpload");
  if (!parts) {
    ret = -EINVAL;
    goto done;
  }

  mp.init(s->object_str, upload_id);
  meta_oid = mp.get_meta();

  ret = get_multiparts_info(s, meta_oid, obj_parts, policy, attrs);
  if (ret == -ENOENT)
    ret = -ERR_NO_SUCH_UPLOAD;
  if (parts->parts.size() != obj_parts.size())
    ret = -ERR_INVALID_PART;
  if (ret < 0)
    goto done;

  for (iter = parts->parts.begin(), obj_iter = obj_parts.begin();
       iter != parts->parts.end() && obj_iter != obj_parts.end();
       ++iter, ++obj_iter) {
    char etag[CEPH_CRYPTO_MD5_DIGESTSIZE];
    if (iter->first != (int)obj_iter->first) {
      RGW_LOG(0) << "parts num mismatch: next requested: " << iter->first << " next uploaded: " << obj_iter->first << dendl;
      ret = -ERR_INVALID_PART;
      goto done;
    }
    if (iter->second.compare(obj_iter->second.etag) != 0) {
      RGW_LOG(0) << "part: " << iter->first << " etag: " << iter->second << dendl;
      ret = -ERR_INVALID_PART;
      goto done;
    }

    hex_to_buf(obj_iter->second.etag.c_str(), etag, CEPH_CRYPTO_MD5_DIGESTSIZE);
    hash.Update((const byte *)etag, sizeof(etag));
  }
  hash.Final((byte *)final_etag);

  buf_to_hex((unsigned char *)final_etag, sizeof(final_etag), final_etag_str);
  snprintf(&final_etag_str[CEPH_CRYPTO_MD5_DIGESTSIZE * 2],  sizeof(final_etag_str) - CEPH_CRYPTO_MD5_DIGESTSIZE * 2,
           "-%lld", (long long)parts->parts.size());
  RGW_LOG(0) << "calculated etag: " << final_etag_str << dendl;

  etag_bl.append(final_etag_str, strlen(final_etag_str) + 1);

  attrs[RGW_ATTR_ETAG] = etag_bl;

  target_obj.init(s->bucket_str, s->object_str);
  ret = rgwstore->put_obj_meta(s->user.user_id, target_obj, NULL, attrs, false);
  if (ret < 0)
    goto done;
  
  for (obj_iter = obj_parts.begin(); obj_iter != obj_parts.end(); ++obj_iter) {
    string oid = mp.get_part(obj_iter->second.num);
    rgw_obj src_obj(s->bucket_str, oid, s->object_str, mp_ns);

    RGWCloneRangeInfo range;
    range.src = src_obj;
    range.src_ofs = 0;
    range.dst_ofs = ofs;
    range.len = obj_iter->second.size;
    ranges.push_back(range);

    ofs += obj_iter->second.size;
  }
  ret = rgwstore->clone_objs(target_obj, ranges, attrs, true);
  if (ret < 0)
    goto done;

  // now erase all parts
  for (obj_iter = obj_parts.begin(); obj_iter != obj_parts.end(); ++obj_iter) {
    string oid = mp.get_part(obj_iter->second.num);
    rgw_obj obj(s->bucket_str, oid, s->object_str, mp_ns);
    rgwstore->delete_obj(s->user.user_id, obj);
  }
  // and also remove the metadata obj
  meta_obj.init(s->bucket_str, meta_oid, s->object_str, mp_ns);
  rgwstore->delete_obj(s->user.user_id, meta_obj);

done:
  send_response();
}

int RGWAbortMultipart::verify_permission()
{
  if (!::verify_permission(s, RGW_PERM_WRITE))
    return -EACCES;

  return 0;
}

void RGWAbortMultipart::execute()
{
  ret = -EINVAL;
  string upload_id = s->args.get("uploadId");
  string meta_oid;
  string prefix;
  map<uint32_t, RGWUploadPartInfo> obj_parts;
  map<uint32_t, RGWUploadPartInfo>::iterator obj_iter;
  RGWAccessControlPolicy policy;
  map<string, bufferlist> attrs;
  rgw_obj meta_obj;
  RGWMPObj mp;

  if (upload_id.empty() || s->object_str.empty())
    goto done;

  mp.init(s->object_str, upload_id); 
  meta_oid = mp.get_meta();

  ret = get_multiparts_info(s, meta_oid, obj_parts, policy, attrs);
  if (ret < 0)
    goto done;

  for (obj_iter = obj_parts.begin(); obj_iter != obj_parts.end(); ++obj_iter) {
    string oid = mp.get_part(obj_iter->second.num);
    rgw_obj obj(s->bucket_str, oid, s->object_str, mp_ns);
    ret = rgwstore->delete_obj(s->user.user_id, obj);
    if (ret < 0 && ret != -ENOENT)
      goto done;
  }
  // and also remove the metadata obj
  meta_obj.init(s->bucket_str, meta_oid, s->object_str, mp_ns);
  ret = rgwstore->delete_obj(s->user.user_id, meta_obj);
  if (ret == -ENOENT) {
    ret = -ERR_NO_SUCH_BUCKET;
  }
done:

  send_response();
}

int RGWListMultipart::verify_permission()
{
  if (!::verify_permission(s, RGW_PERM_READ))
    return -EACCES;

  return 0;
}

void RGWListMultipart::execute()
{
  map<string, bufferlist> xattrs;
  string meta_oid;
  RGWMPObj mp;

  ret = get_params();
  if (ret < 0)
    goto done;

  mp.init(s->object_str, upload_id);
  meta_oid = mp.get_meta();

  ret = get_multiparts_info(s, meta_oid, parts, policy, xattrs);

done:
  send_response();
}

int RGWListBucketMultiparts::verify_permission()
{
  if (!::verify_permission(s, RGW_PERM_READ))
    return -EACCES;

  return 0;
}

void RGWListBucketMultiparts::execute()
{
  vector<RGWObjEnt> objs;
  string marker_meta;

  ret = get_params();
  if (ret < 0)
    goto done;

  if (s->prot_flags & RGW_REST_OPENSTACK) {
    string path_args = s->args.get("path");
    if (!path_args.empty()) {
      if (!delimiter.empty() || !prefix.empty()) {
        ret = -EINVAL;
        goto done;
      }
      url_decode(path_args, prefix);
      delimiter="/";
    }
  }
  marker_meta = marker.get_meta();
  ret = rgwstore->list_objects(s->user.user_id, s->bucket_str, max_uploads, prefix, delimiter, marker_meta, objs, common_prefixes,
                               !!(s->prot_flags & RGW_REST_OPENSTACK), mp_ns, &is_truncated, &mp_filter);
  if (objs.size()) {
    vector<RGWObjEnt>::iterator iter;
    RGWMultipartUploadEntry entry;
    for (iter = objs.begin(); iter != objs.end(); ++iter) {
      string name = iter->name;
      if (!entry.mp.from_meta(name))
        continue;
      entry.obj = *iter;
      uploads.push_back(entry);
    }
    next_marker = entry;
  }
done:
  send_response();
}

void RGWHandler::init_state(struct req_state *s, struct fcgx_state *fcgx)
{
  if (rgwconf->log_level >= 0)
    g_conf->rgw_log = rgwconf->log_level;

  s->should_log = rgwconf->should_log;

  if (g_conf->rgw_log >= 20) {
    char *p;
    for (int i=0; (p = fcgx->envp[i]); ++i) {
      RGW_LOG(20) << p << dendl;
    }
  }
  s->fcgx = fcgx;
  s->content_started = false;
  s->err.clear();
  s->format = 0;
  if (s->acl) {
     delete s->acl;
     s->acl = new RGWAccessControlPolicy;
  }
  s->canned_acl.clear();
  s->expect_cont = false;

  free(s->os_user);
  free(s->os_groups);
  s->os_auth_token = NULL;
  s->os_user = NULL;
  s->os_groups = NULL;
  s->time = ceph_clock_now(g_ceph_context);
  s->user.clear();
  s->perm_mask = 0;
}

int RGWHandler::do_read_permissions(bool only_bucket)
{
  int ret = read_acls(s, only_bucket);

  if (ret < 0) {
    RGW_LOG(10) << "read_permissions on " << s->bucket_str << ":" <<s->object_str << " only_bucket=" << only_bucket << " ret=" << ret << dendl;
    if (ret == -ENODATA)
      ret = -EACCES;
  }

  if (!s->bucket_str.empty())
    s->pool_id = rgwstore->get_bucket_id(s->bucket_str);

  return ret;
}
<|MERGE_RESOLUTION|>--- conflicted
+++ resolved
@@ -514,10 +514,7 @@
   string part_num;
   list<struct put_obj_aio_info> pending;
   size_t max_chunks = RGW_MAX_PENDING_CHUNKS;
-<<<<<<< HEAD
   bool created_obj = false;
-=======
->>>>>>> ba31462a
   rgw_obj obj;
 
   ret = -EINVAL;
@@ -595,11 +592,8 @@
 				     ((ofs == 0) ? -1 : ofs), len, &handle);
         if (ret < 0)
           goto done_err;
-<<<<<<< HEAD
 
         created_obj = true;
-=======
->>>>>>> ba31462a
 
         hash.Update((unsigned char *)data, len);
         info.handle = handle;
@@ -660,17 +654,11 @@
       ret = rgwstore->clone_obj(dst_obj, 0, obj, 0, s->obj_size, attrs);
       if (ret < 0)
         goto done_err;
-<<<<<<< HEAD
       if (created_obj) {
         ret = rgwstore->delete_obj(s->user.user_id, obj);
         if (ret < 0)
           goto done;
       }
-=======
-      ret = rgwstore->delete_obj(s->user.user_id, obj, false);
-      if (ret < 0)
-        goto done;
->>>>>>> ba31462a
     } else {
       ret = rgwstore->put_obj_meta(s->user.user_id, obj, NULL, attrs, false);
       if (ret < 0)
@@ -699,12 +687,8 @@
   return;
 
 done_err:
-<<<<<<< HEAD
   if (created_obj)
     rgwstore->delete_obj(s->user.user_id, obj);
-=======
-  rgwstore->delete_obj(s->user.user_id, obj, true);
->>>>>>> ba31462a
   drain_pending(pending);
   send_response();
 }
